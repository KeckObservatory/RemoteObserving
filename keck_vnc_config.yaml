<<<<<<< HEAD
{
  ## If you are outside of the Keck network and need to authenticate through the
  ## Keck firewall, uncomment and fill out the appropriate IP address, port, and
  ## username which will be used to authenticate. If this is being run inside of
  ## the Keck network, leave these lines commented out.
  # firewall_address: 111.222.333.44,
  # firewall_port: 123,
  # firewall_user: '???',

  ## SSH private key file path.  If you created an ssh public/private key pair
  ## and provided the public key to Keck, enter the full path the private key here.
  # ssh_pkey: '/home/observer/.ssh/id_rsa',

  ## This is the command to invoke on the local machine to launch a VNC client
  ## Command will be formatted as [vncviewer] [vncargs] [address]:[port]
  ## Example: Default setup for TigerVnC's vncviewer wither preferred arg options
  vncviewer: 'vncviewer',
  vncprefix: '',
  vncargs: '-Shared -FullColor -PreferredEncoding=ZRLE -AutoSelect=0',
  ## Example: use VNCviewer for RealVNC vncviewer on macOS:
  # vncviewer: '/Applications/VNC Viewer.app/Contents/MacOS/vncviewer',
  # vncargs: '-Shared',
  ## Example: use built in Screen Sharing app in macOS:
  # vncviewer: 'open',
  # vncprefix: 'vnc://',
  ## Example using vncpasswd file:
  # vncargs: '-passwd=/home/observer/.vnc/passwd',

  ## Default start sessions if none specified. 
  default_sessions: ['control0', 'control1', 'control2', 'telstatus'],

  ## For ssh tunnelling, a starting local port number is used and incremented 
  ## for each port needed.  Default is 5901.
  # local_port_start: 50001,

  ## Soundplay configs
  ## Name of soundplayer executable to use (see ./soundplayer/ folder)
  # soundplayer: 'soundplay-8.5.1-linux-x86_64',
  ## Path to "aplay" command-line sound player.  Default assumed in path as 'aplay'.
  # aplay: '/usr/bin/aplay',

  ## Window size and positioning configs. Overrides calculated size and/or positioning.
  # window_size: [1280, 800],
  # window_positions: [[0, 0], [1280, 0], [0, 1280], [1280, 0]],
}
=======
## If you are outside of the Keck network and need to authenticate through the
## Keck firewall, uncomment and fill out the appropriate IP address, port, and
## username which will be used to authenticate. If this is being run inside of
## the Keck network, leave these lines commented out.
# firewall_address: 111.222.333.44
# firewall_port: 123
# firewall_user: '???'


## SSH private key file path.  If you created an ssh public/private key pair
## and provided the public key to Keck, enter the full path the private key here.
# ssh_pkey: '/home/observer/.ssh/id_rsa'


## This is the command to invoke on the local machine to launch a VNC client
## Command will be formatted as [vncviewer] [vncargs] [address]:[port]
## Example: Default setup for TigerVnC's vncviewer wither preferred arg options
vncviewer: 'vncviewer'
vncprefix: ''
vncargs: '-Shared -FullColor -PreferredEncoding=ZRLE -AutoSelect=0'
## Example: use VNCviewer for RealVNC vncviewer on macOS:
# vncviewer: '/Applications/VNC Viewer.app/Contents/MacOS/vncviewer'
# vncargs: '-Shared'
## Example: use built in Screen Sharing app in macOS:
# vncviewer: 'open'
# vncprefix: 'vnc://'
## Example using vncpasswd file:
# vncargs: '-passwd=/home/observer/.vnc/passwd'


## Default start sessions if none specified. 
default_sessions: ['control0', 'control1', 'control2', 'telstatus']


## For ssh tunnelling, a starting local port number is used and incremented 
## for each port needed.  Default is 5901.
# local_port_start: 50001


## Soundplay configs
## Name of soundplayer executable to use (see ./soundplayer/ folder)
# soundplayer: 'soundplay-8.5.1-linux-x86_64'
## Path to "aplay" command-line sound player.  Default assumed in path as 'aplay'.
# aplay: '/usr/bin/aplay'


## Window size and positioning configs. Overrides calculated size and/or positioning.
# window_size: [1280, 800]
# window_positions: [[0, 0], [1280, 0], [0, 1280], [1280, 0]]
>>>>>>> f79b7927
<|MERGE_RESOLUTION|>--- conflicted
+++ resolved
@@ -1,50 +1,3 @@
-<<<<<<< HEAD
-{
-  ## If you are outside of the Keck network and need to authenticate through the
-  ## Keck firewall, uncomment and fill out the appropriate IP address, port, and
-  ## username which will be used to authenticate. If this is being run inside of
-  ## the Keck network, leave these lines commented out.
-  # firewall_address: 111.222.333.44,
-  # firewall_port: 123,
-  # firewall_user: '???',
-
-  ## SSH private key file path.  If you created an ssh public/private key pair
-  ## and provided the public key to Keck, enter the full path the private key here.
-  # ssh_pkey: '/home/observer/.ssh/id_rsa',
-
-  ## This is the command to invoke on the local machine to launch a VNC client
-  ## Command will be formatted as [vncviewer] [vncargs] [address]:[port]
-  ## Example: Default setup for TigerVnC's vncviewer wither preferred arg options
-  vncviewer: 'vncviewer',
-  vncprefix: '',
-  vncargs: '-Shared -FullColor -PreferredEncoding=ZRLE -AutoSelect=0',
-  ## Example: use VNCviewer for RealVNC vncviewer on macOS:
-  # vncviewer: '/Applications/VNC Viewer.app/Contents/MacOS/vncviewer',
-  # vncargs: '-Shared',
-  ## Example: use built in Screen Sharing app in macOS:
-  # vncviewer: 'open',
-  # vncprefix: 'vnc://',
-  ## Example using vncpasswd file:
-  # vncargs: '-passwd=/home/observer/.vnc/passwd',
-
-  ## Default start sessions if none specified. 
-  default_sessions: ['control0', 'control1', 'control2', 'telstatus'],
-
-  ## For ssh tunnelling, a starting local port number is used and incremented 
-  ## for each port needed.  Default is 5901.
-  # local_port_start: 50001,
-
-  ## Soundplay configs
-  ## Name of soundplayer executable to use (see ./soundplayer/ folder)
-  # soundplayer: 'soundplay-8.5.1-linux-x86_64',
-  ## Path to "aplay" command-line sound player.  Default assumed in path as 'aplay'.
-  # aplay: '/usr/bin/aplay',
-
-  ## Window size and positioning configs. Overrides calculated size and/or positioning.
-  # window_size: [1280, 800],
-  # window_positions: [[0, 0], [1280, 0], [0, 1280], [1280, 0]],
-}
-=======
 ## If you are outside of the Keck network and need to authenticate through the
 ## Keck firewall, uncomment and fill out the appropriate IP address, port, and
 ## username which will be used to authenticate. If this is being run inside of
@@ -93,5 +46,4 @@
 
 ## Window size and positioning configs. Overrides calculated size and/or positioning.
 # window_size: [1280, 800]
-# window_positions: [[0, 0], [1280, 0], [0, 1280], [1280, 0]]
->>>>>>> f79b7927
+# window_positions: [[0, 0], [1280, 0], [0, 1280], [1280, 0]]