#! /usr/bin/env python3

## Import standard modules
import os
import argparse
import atexit
from datetime import datetime
from getpass import getpass
import logging
import math
import os
from pathlib import Path
import platform
import re
import socket
import subprocess
import sys
from telnetlib import Telnet
from threading import Thread
import time
import traceback
import warnings
import yaml

## Import local modules
import soundplay


__version__ = '1.2.1'
supportEmail = 'remote-observing@keck.hawaii.edu'

SESSION_NAMES = ('control0', 'control1', 'control2',
                 'analysis0', 'analysis1', 'analysis2',
                 'telanalys', 'telstatus', 'status')
KROException = Exception


##-------------------------------------------------------------------------
## Main
##-------------------------------------------------------------------------
def main():
    #catch all exceptions so we can exit gracefully
    try:
        create_logger()
        kvl = KeckVncLauncher()
        kvl.start()
    except Exception as error:
        kvl.handle_fatal_error(error)


##-------------------------------------------------------------------------
## Create argument parser
##-------------------------------------------------------------------------
def create_parser():
    ## create a parser object for understanding command-line arguments
    description = (f"Keck VNC Launcher (v{__version__}). This program is used "
                   f"by approved Keck Remote Observing sites to launch VNC "
                   f"sessions for the specified instrument account. For "
                   f"help or information on how to configure the code, please "
                   f"see the included README.md file or email "
                   f"{supportEmail}")
    parser = argparse.ArgumentParser(description=description)

    ## add flags
    parser.add_argument("--test", dest="test",
        default=False, action="store_true",
        help="Test system rather than connect to VNC sessions.")
    parser.add_argument("--authonly", dest="authonly",
        default=False, action="store_true",
        help="Authenticate through firewall, but do not start VNC sessions.")
    parser.add_argument("--nosound", dest="nosound",
        default=False, action="store_true",
        help="Skip start of soundplay application.")
    parser.add_argument("--viewonly", dest="viewonly",
        default=False, action="store_true",
        help="Open VNC sessions in View Only mode (only for TigerVnC viewer)")
    for name in SESSION_NAMES:
        parser.add_argument(f"--{name}",
            dest=name,
            default=False,
            action="store_true",
            help=f"Open {name} VNC session")

    ## add arguments
    parser.add_argument("account", type=str, nargs='?', default='hires1',
                        help="The user account.")

    ## add options
    parser.add_argument("-c", "--config", dest="config", type=str,
        help="Path to local configuration file.")

    #parse
    args = parser.parse_args()

    ## If authonly is set, also set nosound because if the user doesn't want
    ## VNCs, they likely don't want sound as well.
    if args.authonly is True:
        args.nosound = True

    return args


##-------------------------------------------------------------------------
## Create logger
##-------------------------------------------------------------------------
def create_logger():

    ## Create logger object
    log = logging.getLogger('KRO')

    ## Only add handlers if none already exist (eliminates duplicate lines)
    if len(log.handlers) > 0:
        return

    #create log file and log dir if not exist
    ymd = datetime.utcnow().strftime('%Y%m%d')
    try:
        Path('logs/').mkdir(parents=True, exist_ok=True)
    except PermissionError as error:
        print(str(error))
        print(f"ERROR: Unable to create logger at {logFile}")
        print("Make sure you have write access to this directory.\n")
        log.info("EXITING APP\n")
        sys.exit(1)

    #stream/console handler (info+ only)
    logConsoleHandler = logging.StreamHandler()
    logConsoleHandler.setLevel(logging.INFO)
    logFormat = logging.Formatter(' %(levelname)8s: %(message)s')
    logFormat.converter = time.gmtime
    logConsoleHandler.setFormatter(logFormat)
    log.addHandler(logConsoleHandler)

    #file handler (full debug logging)
    logFile = f'logs/keck-remote-log-utc-{ymd}.txt'
    logFileHandler = logging.FileHandler(logFile)
    logFileHandler.setLevel(logging.DEBUG)
    logFormat = logging.Formatter('%(asctime)s UT - %(levelname)s: %(message)s')
    logFormat.converter = time.gmtime
    logFileHandler.setFormatter(logFormat)
    log.addHandler(logFileHandler)


##-------------------------------------------------------------------------
## Is the local port in use?
##-------------------------------------------------------------------------
def is_local_port_in_use_lsof(port):
    '''Determine if the specified local port is in use using the lsof
    command line tool.
    '''
    cmd = f'lsof -i -P -n | grep LISTEN | grep ":{port} (LISTEN)" | grep -v grep'
    proc = subprocess.Popen(cmd, shell=True, stdout=subprocess.PIPE)
    data = proc.communicate()[0]
    data = data.decode("utf-8").strip()
    return (len(data) != 0)


def is_local_port_in_use_socket(port):
    '''Determine if the specified local port is in use using the python
    socket package.
    '''
    with socket.socket(socket.AF_INET, socket.SOCK_STREAM) as s:
        return s.connect_ex(('localhost', port)) == 0


is_local_port_in_use = is_local_port_in_use_socket


##-------------------------------------------------------------------------
## Define Firewall Function
##-------------------------------------------------------------------------
def do_firewall_command(firewall_address, firewall_port, firewall_user,
                        authpass, selection):
    '''Interact with the firewall to authenticate or deauthenticate.
    
    The selection value is the response to the firewall's query after
    authenticating past the username and password steps.
    '''
    log = logging.getLogger('KRO')

    if selection == 1:
        log.info(f'Authenticating through firewall as:')
        log.info(f' {firewall_user}@{firewall_address}:{firewall_port}')
    elif selection == 2:
        log.info('Closing firewall hole')

    tn = Telnet(firewall_address, int(firewall_port))

    # Find Username Prompt
    user_prompt = tn.read_until(b"User: ", timeout=5).decode('ascii')
    for line in user_prompt.split('\n'):
        line = line.strip().strip('\n')
        log.debug(f"Firewall says: {line}")
    if user_prompt[-6:] != 'User: ':
        log.error('Got unexpected response from firewall:')
        log.error(user_prompt)
        raise KROException('Got unexpected response from firewall')
    log.debug(f'Sending response: {firewall_user}')
    tn.write(f'{firewall_user}\n'.encode('ascii'))

    # Find Password Prompt
    password_prompt = tn.read_until(b"password: ", timeout=5).decode('ascii')
    for line in password_prompt.split('\n'):
        line = line.strip().strip('\n')
        log.debug(f"Firewall says: {line}")
    if password_prompt[-10:] != 'password: ':
        log.error('Got unexpected response from firewall:')
        log.error(password_prompt)
        raise KROException('Got unexpected response from firewall')
    log.debug(f'Sending response: (value hidden from log)')
    tn.write(f'{authpass}\n'.encode('ascii'))

    # Is Password Accepted?
    password_response = tn.read_until(b"Enter your choice: ", timeout=5).decode('ascii')
    for line in password_response.split('\n'):
        line = line.strip().strip('\n')
        log.debug(f"Firewall says: {line}")
    if re.search('Access denied - wrong user name or password', password_response):
        log.error('Incorrect password entered.')
        return False

    # If Password is Correct, continue with authentication process
    if password_response[-19:] != 'Enter your choice: ':
        log.error('Got unexpected response from firewall:')
        log.error(password_response)
        raise KROException('Got unexpected response from firewall')

    log.debug(f'Sending response: {selection}')
    tn.write(f'{selection}\n'.encode('ascii'))

    result = tn.read_all().decode('ascii')
    for line in result.split('\n'):
        line = line.strip().strip('\n')
        log.debug(f"Firewall says: {line}")

    # Check for standard exits
    if selection == 1:
        if re.search('User authorized for standard services', result):
            log.info('User authorized for standard services')
        else:
            log.error(result)
    elif selection == 2:
        if re.search('User was signed off from all services', result):
            log.info('User was signed off from all services')
        else:
            log.error(result)

    return result


##-------------------------------------------------------------------------
## Define VNC Session Object
##-------------------------------------------------------------------------
class VNCSession(object):
    '''An object to contain information about a VNC session.
    '''
    def __init__(self, name=None, display=None, desktop=None, user=None, pid=None):
        if name is None and display is not None:
            name = desktop.split('-')[2]
        self.name = name
        self.display = display
        self.desktop = desktop
        self.user = user
        self.pid = pid

    def __str__(self):
        return f"  {self.name:12s} {self.display:5s} {self.desktop:s}"


##-------------------------------------------------------------------------
## Define SSH Tunnel Object
##-------------------------------------------------------------------------
class SSHTunnel(object):
    '''An object to contain information about an SSH tunnel.
    '''
    def __init__(self, server, username, ssh_pkey, remote_port, local_port,
                 session_name='unknown', ssh_additional_kex=None):
        self.log = logging.getLogger('KRO')
        self.server = server
        self.username = username
        self.ssh_pkey = ssh_pkey
        self.remote_port = remote_port
        self.local_port = local_port
        self.session_name = session_name
        self.remote_connection = f'{username}@{server}:{remote_port}'
        self.ssh_additional_kex = ssh_additional_kex

        address_and_port = f"{username}@{server}:{remote_port}"
        self.log.info(f"Opening SSH tunnel for {address_and_port} "
                 f"on local port {local_port}.")

        # We now know everything we need to know in order to establish the
        # tunnel. Build the command line options and start the child process.
        # The -N and -T options below are somewhat exotic: they request that
        # the login process not execute any commands and that the server does
        # not allocate a pseudo-terminal for the established connection.

        forwarding = f"{local_port}:localhost:{remote_port}"
        cmd = ['ssh', server, '-l', username, '-L', forwarding, '-N', '-T']
        cmd.append('-oStrictHostKeyChecking=no')
        cmd.append('-oCompression=yes')

        if self.ssh_additional_kex is not None:
            cmd.append('-oKexAlgorithms=' + self.ssh_additional_kex)

        if ssh_pkey is not None:
            cmd.append('-i')
            cmd.append(ssh_pkey)

        self.command = ' '.join(cmd)
        self.log.debug(f'ssh command: {self.command}')
        self.proc = subprocess.Popen(cmd, stdin=subprocess.DEVNULL,
                                     stdout=subprocess.DEVNULL,
                                     stderr=subprocess.DEVNULL)

        # Having started the process let's make sure it's actually running.
        # First try polling,  then confirm the requested local port is in use.
        # It's a fatal error if either check fails.

        if self.proc.poll() is not None:
            raise RuntimeError('subprocess failed to execute ssh')

        # A delay is built-in here as it takes some finite amount of time for
        # ssh to establish the tunnel. 50 checks with a 0.1 second sleep between
        # checks is effectively a five second timeout.

        checks = 50
        while checks > 0:
            result = is_local_port_in_use(local_port)
            if result == True:
                break
            elif self.proc.poll() is not None:
                raise RuntimeError('ssh command exited unexpectedly')

            checks -= 1
            time.sleep(0.1)

        if checks == 0:
            raise RuntimeError('ssh tunnel failed to open after 5 seconds')


    def close(self):
        '''Close this SSH tunnel
        '''
        self.log.info(f" Closing SSH tunnel for local port {self.local_port}: {self.session_name}")
        self.proc.kill()


    def __str__(self):
        address_and_port = f"{self.username}@{self.server}:{self.remote_port}"
        return f"SSH tunnel for {address_and_port} on local port {self.local_port}."


##-------------------------------------------------------------------------
## Define Keck VNC Launcher
##-------------------------------------------------------------------------
class KeckVncLauncher(object):

    def __init__(self):
        #init vars we need to shutdown app properly
        self.config = None
        self.log = None
        self.sound = None
        self.firewall_pass = None
        self.ssh_tunnels = dict()
        self.vnc_threads = list()
        self.vnc_processes = list()
        self.firewall_requested = False
        self.firewall_opened = False
        self.instrument = None
        self.vncserver = None
        self.ssh_key_valid = False
        self.ssh_additional_kex = '+diffie-hellman-group1-sha1'
        self.exit = False
        self.geometry = list()
        self.tigervnc = None
        self.vncviewer_has_geometry = None

        self.log = logging.getLogger('KRO')

        #default start sessions
        self.default_sessions = [
            'control0',
            'control1',
            'control2',
            'telstatus',
        ]

        #default servers to try at Keck
        self.servers_to_try = ['svncserver2', 'svncserver1', 'kcwi', 'mosfire']

        #The 'status' session is potentially on a different server and is
        # always on port 1,
        self.STATUS_PORT = ':1'
        self.LOCAL_PORT_START = 5901 # can be overridden by config file

        #ssh key constants
        self.kvnc_account = 'kvnc'


    ##-------------------------------------------------------------------------
    ## Start point (main)
    ##-------------------------------------------------------------------------
    def start(self):
        '''Start the main program control loop.
        
        This contains the basic sequence of events for running the program.
        '''

        ##---------------------------------------------------------------------
        ## Parse command line args and get config
        self.log.debug("\n***** PROGRAM STARTED *****\nCommand: "+' '.join(sys.argv))
        self.args = create_parser()
        self.get_config()
        self.check_config()

        ##---------------------------------------------------------------------
        ## Log basic system info
        self.log_system_info()
        self.check_version()
        self.get_ping_cmd()
        if self.args.authonly is False:
            self.get_vncviewer_properties()
            self.get_display_info()

        ##---------------------------------------------------------------------
        ## Run tests
        if self.args.test is True:
            # On test, always cleanup firewall
            self.config['firewall_cleanup'] = True
            self.test_all()
        # Verify Tiger VNC Config
        if self.args.authonly is False:
            if self.test_tigervnc() > 0:
                self.log.error('TigerVNC is not conifgured properly.  See instructions.')
                self.log.error('This can have negative effects on other users.')
                self.log.error('Exiting program.')
                self.exit_app()

        ##---------------------------------------------------------------------
        ## Authenticate Through Firewall (or Disconnect)
        if self.firewall_requested == True:
            self.firewall_opened = self.test_firewall()
        else:
            self.firewall_opened = False

        # Do we need to interact with the firewall?
        need_password = self.config.get('firewall_cleanup', False)
        if self.firewall_requested == True and self.firewall_opened == False:
            need_password = True

        if need_password == True:
            while self.firewall_pass is None:
                firewall_pass = getpass(f"Password for firewall authentication: ")
                firewall_pass = firewall_pass.strip()
                if firewall_pass != '':
                    self.firewall_pass = firewall_pass

        if self.firewall_requested == True and self.firewall_opened == False:
            try:
                self.firewall_opened = self.open_firewall(self.firewall_pass)
            except:
                self.log.error('Unable to authenticate through firewall')
                trace = traceback.format_exc()
                self.log.debug(trace)

            if self.firewall_opened == False:
                self.exit_app('Authentication failure!')


        if self.args.authonly is False:
            ##-----------------------------------------------------------------
            ## Determine sessions to open
            self.sessions_requested = self.get_sessions_requested(self.args)

            ##-----------------------------------------------------------------
            ## Determine instrument
            self.instrument, self.tel = self.determine_instrument(self.args.account)
            if self.instrument is None:
                self.exit_app(f'Invalid instrument account: "{self.args.account}"')

            ##-----------------------------------------------------------------
            ## Validate ssh key
            self.validate_ssh_key()
            if self.ssh_key_valid == False:
                self.log.error(f"\n\n\tCould not validate SSH key.\n\t"\
                               f"Contact {supportEmail} "\
                               f"for other options to connect remotely.\n")
                self.exit_app()

            ##-----------------------------------------------------------------
            ## Determine VNC server
            self.vncserver = self.get_vnc_server(self.kvnc_account,
                                                 self.instrument)
            if self.vncserver is None:
                self.exit_app("Could not determine VNC server.")

            ##-----------------------------------------------------------------
            ## Determine VNC Sessions
            self.sessions_found = self.get_vnc_sessions(self.vncserver,
                                                        self.instrument,
                                                        self.kvnc_account,
                                                        self.args.account)

            if (not self.sessions_found or len(self.sessions_found) == 0):
                self.exit_app('No VNC sessions found')

            ##-----------------------------------------------------------------
            ## Open requested sessions
            self.calc_window_geometry()
            for session_name in self.sessions_requested:
                self.start_vnc_session(session_name)

            ##-----------------------------------------------------------------
            ## Open Soundplay
            sound = None
            if self.args.nosound is False and self.config.get('nosound', False) != True:
                self.start_soundplay()

        ##---------------------------------------------------------------------
        ## Wait for quit signal, then all done
        atexit.register(self.exit_app, msg="App exit")
        self.prompt_menu()
        self.exit_app()


    ##-------------------------------------------------------------------------
    ## Get & Check Configuration
    ##-------------------------------------------------------------------------
    def get_config(self):
        '''Read the configuration file.
        '''
        #define files to try loading in order of pref
        filenames=['local_config.yaml', 'keck_vnc_config.yaml']

        #if config file specified, put that at beginning of list
        filename = self.args.config
        if filename is not None:
            if not Path(filename).is_file():
                self.log.error(f'Specified config file "{filename}" does not exist.')
                self.exit_app()
            else:
                filenames.insert(0, filename)

        #find first file that exists
        file = None
        for f in filenames:
            if Path(f).is_file():
                file = f
                break
        if file is None:
            self.log.error(f'No config files found in list: {filenames}')
            self.exit_app()

        #load config file and make sure it has the info we need
        self.log.info(f'Using config file: {file}')

        # open file a first time just to log the raw contents
        contents = open(file).read()
        self.log.debug(f"Contents of config file:\n{contents}")

        # open file a second time to properly read config
        config = yaml.load(open(file), Loader=yaml.FullLoader)

        for key in ['ssh_pkey', 'vncviewer', 'soundplayer', 'aplay']:
            if key in config.keys():
                config[key] = os.path.expanduser(config[key])
                config[key] = os.path.expandvars(config[key])

        cstr = "Parsed Configuration:\n"
        for key, c in config.items():
            cstr += f"\t{key} = " + str(c) + "\n"
        self.log.debug(cstr)

        self.config = config

        # Load some values
        self.ssh_pkey = self.config.get('ssh_pkey', None)
        lps = self.config.get('local_port_start', None)
        self.local_port = self.LOCAL_PORT_START if lps is None else lps


    def check_config(self):
        '''Do some basic checks on the configuration.
        '''
        #check firewall config
        self.firewall_requested = False
        self.firewall_address = self.config.get('firewall_address', None)
        self.firewall_user = self.config.get('firewall_user', None)
        self.firewall_port = self.config.get('firewall_port', None)

        if self.firewall_address is not None and \
           self.firewall_user is not None and \
           self.firewall_port is not None:
            self.firewall_requested = True

        elif self.firewall_address is not None or \
             self.firewall_user is not None or \
             self.firewall_port is not None:
            self.log.warning("Incomplete firewall configuration detected:")
            if self.firewall_address is None:
                self.log.warning("firewall_address not set")
            if self.firewall_user is None:
                self.log.warning("firewall_user not set")
            if self.firewall_port is None:
                self.log.warning("firewall_port not set")


    ##-------------------------------------------------------------------------
    ## Retrieve or log basic system info
    ##-------------------------------------------------------------------------
    def log_system_info(self):
        '''Add info about the local system to the log for debugging
        '''
        try:
            self.log.debug(f'System Info: {os.uname()}')
            hostname = socket.gethostname()
            self.log.debug(f'System hostname: {hostname}')
            #todo: gethostbyname stopped working after I updated mac. need better method
            # ip = socket.gethostbyname(hostname)
            # self.log.debug(f'System IP Address: {ip}')
            python_version_str = sys.version.replace("\n", " ")
            self.log.info(f'Python {python_version_str}')
            self.log.info(f'Remote Observing Software Version = {__version__}')
        except:
            self.log.error("Unable to log system info.")
            trace = traceback.format_exc()
            self.log.debug(trace)


    def check_version(self):
        '''Compare the version of the local software against that available on
        GitHub.
        '''
<<<<<<< HEAD
        url = ('https://raw.githubusercontent.com/KeckObservatory/'
               'RemoteObserving/master/keck_vnc_launcher.py')
        try:
            import requests
            from packaging import version
            r = requests.get(url)
            findversion = re.search(r"__version__ = '(\d.+)'\n", r.text)
            if findversion is not None:
                remote_version = version.parse(findversion.group(1))
                local_version = version.parse(__version__)
            else:
                self.log.warning(f'Unable to determine software version on GitHub')
                return
            if remote_version == local_version:
                self.log.info(f'Your software is up to date (v{__version__})')
            elif remote_version < local_version:
                self.log.info(f'Your software (v{__version__}) is ahead of the released version')
            else:
                self.log.warning(f'Your local software (v{__version__}) is behind '
                                 f'the currently available version '
                                 f'(v{remote_version})')
        except ModuleNotFoundError as e:
            self.log.warning("Unable to verify remote version")
            self.log.debug(e)
        except requests.ConnectionError as e:
            self.log.warning("Unable to verify remote version")
            self.log.debug(e)
        except Exception as e:
            self.log.warning("Unable to verify remote version")
            self.log.debug(e)


    def get_ping_cmd(self):
        '''Assemble the local ping command.
        '''
        # Figure out local ping command
        try:
            ping = subprocess.check_output(['which', 'ping'])
            ping = ping.decode()
            ping = ping.strip()
            self.ping_cmd = [ping]
        except subprocess.CalledProcessError:
            self.log.error("Ping command not available")
            return None

        os = platform.system()
        os = os.lower()
        # Ping once, wait up to 2 seconds for a response.
        if os == 'linux':
            self.ping_cmd.extend(['-c', '1', '-w', 'wait'])
        elif os == 'darwin':
            self.ping_cmd.extend(['-c', '1', '-W', 'wait000'])
        else:
            # Don't understand how ping works on this platform.
            self.ping_cmd = None
        self.log.debug(f'Got ping command: {self.ping_cmd[:-2]}')


    def ping(self, address, wait=5):
        '''Ping a server to determine if it is accessible.
        '''
        if self.ping_cmd is None:
            self.log.warning('No ping command defined')
            return None
        # Run ping
        ping_cmd = [x.replace('wait', f'{int(wait)}') for x in self.ping_cmd]
        ping_cmd.append(address)
        self.log.debug(' '.join(ping_cmd))
        output = subprocess.run(ping_cmd,
                                stdout=subprocess.PIPE,
                                stderr=subprocess.PIPE)
        if output.returncode != 0:
            self.log.debug("Ping command failed")
            self.log.debug(f"STDOUT: {output.stdout.decode()}")
            self.log.debug(f"STDERR: {output.stderr.decode()}")
            return False
        else:
            self.log.debug("Ping command succeeded")
            self.log.debug(f"STDOUT: {output.stdout.decode()}")
            self.log.debug(f"STDERR: {output.stderr.decode()}")
            return True


    def get_vncviewer_properties(self):
        '''Determine whether we are using TigerVNC
        '''
        vncviewercmd = self.config.get('vncviewer', 'vncviewer')
        cmd = [vncviewercmd, '--help']
        self.log.debug(f'Checking VNC viewer: {" ".join(cmd)}')
        result = subprocess.run(cmd, capture_output=True)
=======
        vncviewercmd = self.config.get('vncviewer', 'vncviewer')
        cmd = [vncviewercmd, '--help']
        self.log.debug(f'Checking VNC viewer: {" ".join(cmd)}')
        result = subprocess.run(cmd, stdout=subprocess.PIPE,
                                stderr=subprocess.PIPE)
>>>>>>> d2676992
        output = result.stdout.decode() + '\n' + result.stderr.decode()
        if re.search(r'TigerVNC', output):
            self.log.info(f'We ARE using TigerVNC')
            self.tigervnc = True
        else:
            self.log.debug(f'We ARE NOT using TigerVNC')
            self.tigervnc = False

        if re.search(r'[Gg]eometry', output):
            self.log.info(f'Found geometry argument')
            self.vncviewer_has_geometry = True
        else:
            self.log.debug(f'Could not find geometry argument')
            self.vncviewer_has_geometry = False


    def get_display_info(self):
        '''Determine the screen number and size
        '''
        #get screen dimensions
        #alternate command: xrandr |grep \* | awk '{print $1}'
        self.log.debug('Determining display info')
        self.screens = list()
        self.geometry = list()
        try:
            xpdyinfo = subprocess.run('xdpyinfo', stdout=subprocess.PIPE,
                                      stderr=subprocess.PIPE, timeout=5)
        except FileNotFoundError as e:
            self.log.debug('xpdyinfo not found')
            self.log.debug(e)
            return
        except TimeoutError as e:
            # If xpdyinfo fails just log and keep going
            self.log.debug('xpdyinfo failed')
            self.log.debug(e)
            return
        stdout = xpdyinfo.stdout.decode()
        if xpdyinfo.returncode != 0:
            self.log.debug(f'xpdyinfo failed')
            for line in stdout.split('\n'):
                self.log.debug(f"xdpyinfo: {line}")
            stderr = xpdyinfo.stderr.decode()
            for line in stderr.split('\n'):
                self.log.debug(f"xdpyinfo: {line}")
            return None
        find_nscreens = re.search('number of screens:\s+(\d+)', stdout)
        nscreens = int(find_nscreens.group(1)) if find_nscreens is not None else 1
        self.log.debug(f'Number of screens = {nscreens}')

        find_dimensions = re.findall('dimensions:\s+(\d+)x(\d+)', stdout)
        if len(find_dimensions) == 0:
            self.log.debug(f'Could not find screen dimensions')
            return None
        # convert values from strings to int
        self.screens = [[int(val) for val in line] for line in find_dimensions]
        for screen in self.screens:
            self.log.debug(f"Screen size: {screen[0]}x{screen[1]}")


    ##-------------------------------------------------------------------------
    ## Open and Close the firewall
    ##-------------------------------------------------------------------------
    def test_firewall(self):
        ''' Return True if the sshuser firewall hole is open; otherwise
        return False. Also return False if the test cannot be performed.
        '''
        self.log.info('Checking whether firewall is open')

        # Use netcat if specified:
        # The netcat test is more rigorous, in that it attempts to contact
        # an ssh daemon that should be available to us after opening the
        # firewall hole. The ping check is a reasonable fallback and was
        # the traditional way the old mainland observing script would confirm
        # the firewall status.
        netcat = self.config.get('netcat', None)
        if netcat is not None:
            cmd = netcat.split()
            for server in self.servers_to_try:
                server_and_port = [server, '22']
                self.log.debug(f'firewall test: {" ".join (cmd+server_and_port)}')
                netcat_result = subprocess.run(cmd, timeout=5,
                                               stdout=subprocess.PIPE,
                                               stderr=subprocess.PIPE)
                up = (netcat_result.returncode == 0)
                if up is True:
                    self.log.info('firewall is open')
                    return True
            self.log.info('firewall is closed')
            return False

        # Use ping if no netcat is specified
        if self.ping_cmd is not None:
            for server in self.servers_to_try:
                up = self.ping(f'{server}.keck.hawaii.edu', wait=2)
                if up is True:
                    self.log.info('firewall is open')
                    return True
            self.log.info('firewall is closed')
            return False
        else:
            # No way to check the firewall status. Assume it is closed,
            # authentication will be required.
            self.log.info('firewall is unknown')
            return None


    def open_firewall(self, authpass):
        '''Simple wrapper to open firewall.
        '''
        do_firewall_command(self.firewall_address, self.firewall_port,
                            self.firewall_user, authpass, 1)


    def close_firewall(self, authpass):
        '''Simple wrapper to close firewall.
        '''
        do_firewall_command(self.firewall_address, self.firewall_port,
                            self.firewall_user, authpass, 2)


    ##-------------------------------------------------------------------------
    ## Get sessions to open
    ##-------------------------------------------------------------------------
    def get_sessions_requested(self, args):
        '''Determine which sessions to open based on command line arguments
        '''
        sessions = list()
        for session in SESSION_NAMES:
            try:
                requested = getattr(args, session)
            except AttributeError:
                continue
            if requested == True:
                sessions.append (session)

        # create default sessions list if none provided
        if len(sessions) == 0:
            sessions = self.default_sessions

        self.log.debug(f'Sessions to open: {sessions}')
        return sessions


    ##-------------------------------------------------------------------------
    ## Determine Instrument
    ##-------------------------------------------------------------------------
    def determine_instrument(self, account):
        '''Given an account name, determine the instrument and telescope.
        '''
        accounts = {'mosfire':  [f'mosfire{i}' for i in range(1,10)],
                    'hires':    [f'hires{i}'   for i in range(1,10)],
                    'osiris':   [f'osiris{i}'  for i in range(1,10)],
                    'lris':     [f'lris{i}'    for i in range(1,10)],
                    'nires':    [f'nires{i}'   for i in range(1,10)],
                    'deimos':   [f'deimos{i}'  for i in range(1,10)],
                    'esi':      [f'esi{i}'     for i in range(1,10)],
                    'nirc2':    [f'nirc{i}'    for i in range(1,10)],
                    'nirspec':  [f'nspec{i}'   for i in range(1,10)],
                    'kcwi':     [f'kcwi{i}'    for i in range(1,10)],
                    'k1ao':     ['k1obsao'],
                    'k2ao':     ['k2obsao'],
                    'k1inst':   ['k1insttech'],
                    'k2inst':   ['k2insttech'],
                   }
        accounts['mosfire'].append('moseng')
        accounts['hires'].append('hireseng')
        accounts['osiris'].append('osrseng')
        accounts['lris'].append('lriseng')
        accounts['nires'].append('nireseng')
        accounts['deimos'].append('dmoseng')
        accounts['esi'].append('esieng')
        accounts['nirc2'].append('nirc2eng')
        accounts['nirspec'].append('nspeceng')
        accounts['kcwi'].append('kcwieng')

        telescope = {'mosfire': 1,
                     'hires':   1,
                     'osiris':  1,
                     'lris':    1,
                     'k1ao':    1,
                     'k1inst':  1,
                     'nires':   2,
                     'deimos':  2,
                     'esi':     2,
                     'nirc2':   2,
                     'nirspec': 2,
                     'kcwi':    2,
                     'k2ao':    2,
                     'k2inst':  2,
                    }

        for instrument in accounts.keys():
            if account.lower() in accounts[instrument]:
                return instrument, telescope[instrument]

        return None, None


    ##-------------------------------------------------------------------------
    ## SSH Command
    ##-------------------------------------------------------------------------
    def do_ssh_cmd(self, cmd, server, account, timeout=10):
        '''Utility function for opening ssh client, executing command and
        closing.
        '''
        output = None
        self.log.debug(f'Trying SSH connect to {server} as {account}:')

        command = ['ssh', server, '-l', account, '-T']

        if self.ssh_pkey is not None:
            command.append('-i')
            command.append(self.ssh_pkey)

        if self.ssh_additional_kex is not None:
            command.append('-oKexAlgorithms=' + self.ssh_additional_kex)

        command.append('-oStrictHostKeyChecking=no')
        command.append(cmd)
        self.log.debug('ssh command: ' + ' '.join (command))

        pipe = subprocess.PIPE
        null = subprocess.DEVNULL
        stdout = subprocess.STDOUT

        proc = subprocess.Popen(command, stdin=null, stdout=pipe, stderr=stdout)
        if proc.poll() is not None:
            raise RuntimeError('subprocess failed to execute ssh')

        try:
            stdout,stderr = proc.communicate(timeout=timeout)
        except subprocess.TimeoutExpired:
            self.log.error('  Timeout')
            return

        if proc.returncode != 0:
            message = '  command failed with error ' + str(proc.returncode)
            self.log.error(message)

            # Older ssh binaries don't like the '+' option when specifying
            # key exchange algorithms. Any binaries that old won't need the
            # value specified at all, so remove the option for all future
            # ssh calls.

            # This check is only made here instead of in all the places
            # KexAlgorithms is specified because do_ssh_cmd() is always
            # the first method to attempt an ssh connection regardless of
            # how the launcher is invoked.

            # If the recursive call still fails that's a real failure that
            # the caller will need to address.

            if self.ssh_additional_kex is not None:
                self.ssh_additional_kex = None
                self.log.info('Retrying ssh with different key exchange flag')
                return self.do_ssh_cmd(cmd, server, account)


        stdout = stdout.decode()
        stdout = stdout.strip()
        self.log.debug(f"Output: '{stdout}'")

        # The first line might be a warning about accepting a ssh host key.
        # Check for that, and get rid of it from the output.

        lines = stdout.split('\n')

        if len(lines) > 1:
            if 'Warning: Permanently added' in lines[0]:
                self.log.debug('Removed warning from command output:')
                self.log.debug(lines[0])
                lines = lines[1:]
                stdout = '\n'.join(lines)

        return stdout


    ##-------------------------------------------------------------------------
    ## Validate ssh key on remote vnc server
    ##-------------------------------------------------------------------------
    def validate_ssh_key(self):
        '''Issue a simple command and check response as a check to see if the
        SSH key is valid.
        '''
        if self.ssh_key_valid == True:
            return

        self.log.info(f"Validating ssh key...")

        self.ssh_key_valid = False
        cmd = 'whoami'
        server = self.initial_server
        account = self.kvnc_account

        try:
            data = self.do_ssh_cmd(cmd, server, account)
        except Exception as e:
            self.log.error('  Failed: ' + str(e))
            trace = traceback.format_exc()
            self.log.debug(trace)
            data = None

        if data == self.kvnc_account:
            self.ssh_key_valid = True
            self.log.info("  SSH key OK")
        else:
            self.log.error("  SSH key invalid")


    ##-------------------------------------------------------------------------
    ## Determine VNC Server
    ##-------------------------------------------------------------------------
    def get_vnc_server(self, account, instrument):
        '''Determine the VNC server to connect to given the instrument
        '''
        self.log.info(f"Determining VNC server for '{account}'...")
        vncserver = None
        for server in self.servers_to_try:
            server += ".keck.hawaii.edu"
            cmd = f'kvncinfo -server -I {instrument}'

            try:
                data = self.do_ssh_cmd(cmd, server, account)
            except Exception as e:
                self.log.error('  Failed: ' + str(e))
                trace = traceback.format_exc()
                self.log.debug(trace)
                data = None

            if data is not None and ' ' not in data:
                vncserver = data
                self.log.info(f"Got VNC server: '{vncserver}'")
                break

        # Temporary hack for KCWI
        if vncserver == 'vm-kcwivnc':
            vncserver = 'kcwi'

        if vncserver is not None and 'keck.hawaii.edu' not in vncserver:
            vncserver += '.keck.hawaii.edu'

        return vncserver


    ##-------------------------------------------------------------------------
    ## Determine VNC Sessions
    ##-------------------------------------------------------------------------
    def get_vnc_sessions(self, vncserver, instrument, account, instr_account):
        '''Determine the VNC sessions running for the given account.
        '''
        self.log.info(f"Connecting to {account}@{vncserver} to get VNC sessions list")

        sessions = list()
        cmd = f'setenv INSTRUMENT {instrument}; kvncstatus -a'
        try:
            data = self.do_ssh_cmd(cmd, vncserver, account)
        except Exception as e:
            self.log.error('  Failed: ' + str(e))
            trace = traceback.format_exc()
            self.log.debug(trace)
            data = ''

        lines = data.split('\n')
        for line in lines:
            if line[0] != '#':
                if len(line.split()) != 4:
                    self.log.error(f'Unable to parse line: "{line}"')
                else:
                    display, desktop, user, pid = line.split()
                    s = VNCSession(display=display, desktop=desktop, user=user, pid=pid)
                    if s.user == instr_account:
                        sessions.append(s)
        # Add "status" session for either K1 or K2 as appropriate
        sessions.append(VNCSession(name='status', display=self.STATUS_PORT,
                                   desktop='FACSUM & XMET', user=''))

        self.log.debug(f'  Got {len(sessions)} sessions')
        for s in sessions:
            self.log.debug(s)
        return sessions


    ##-------------------------------------------------------------------------
    ## Calculate vnc windows size and position
    ##-------------------------------------------------------------------------
    def calc_window_geometry(self):
        '''If window positions are not set in config file, make a guess.
        '''
        window_positions = self.config.get('window_positions', None)
        if window_positions is not None:
            self.geometry = window_positions
        elif len(self.screens) > 0:
            self.log.debug(f"Calculating VNC window geometry...")
            num_win = len(self.sessions_requested)
            cols = 2
            rows = 2
            screen = self.screens[0]
            #get x/y coords (assume two rows)
            for row in range(0, rows):
                for col in range(0, cols):
                    x = round(col * screen[0]/cols)
                    y = round(row * screen[1]/rows)
                    if window_positions is not None:
                        index = len(self.geometry) % len(window_positions)
                        x = window_positions[index][0]
                        y = window_positions[index][1]
                    self.geometry.append([x, y])
        else:
            self.geometry = list()
        self.log.debug('geometry: ' + str(self.geometry))


    ##-------------------------------------------------------------------------
    ## Open ssh tunnel
    ##-------------------------------------------------------------------------
    def open_ssh_tunnel(self, server, username, ssh_pkey, remote_port,
                        local_port=None, session_name='unknown'):
        '''Open an SSH tunnel.
        
        If the local port is not specified attempt to find one dynamically.
        '''
        if local_port is None:
            for i in range(0,100):
                if is_local_port_in_use(self.local_port):
                    self.local_port += 1
                    continue
                else:
                    local_port = self.local_port
                    self.local_port += 1
                    break

        if local_port is None:
            self.log.error(f"Could not find an open local port for SSH tunnel "
                           f"to {username}@{server}:{remote_port}")
            self.local_port = self.LOCAL_PORT_START
            return False

        t = SSHTunnel(server, username, ssh_pkey, remote_port, local_port,
                      session_name=session_name,
                      ssh_additional_kex=self.ssh_additional_kex)
        self.ssh_tunnels[local_port] = t
        return local_port


    ##-------------------------------------------------------------------------
    ## Start VNC session
    ##-------------------------------------------------------------------------
    def launch_vncviewer(self, vncserver, port, geometry=None):
        '''Open local VNC viewer program given a server and port.
        '''
        vncviewercmd = self.config.get('vncviewer', 'vncviewer')
        vncprefix = self.config.get('vncprefix', '')
        vncargs = self.config.get('vncargs', None)
        cmd = list()

        if isinstance(geometry, list) is True:
            if geometry[0] is not None and geometry[1] is not None:
                geometry_str = f'+{geometry[0]}+{geometry[1]}'
                self.log.debug(f'Geometry for vncviewer command: {geometry_str}')
            if len(geometry) == 3:
                display = geometry[2]
                # setenv DISPLAY ${xhostnam}:${xdispnum}.$screen
                self.log.debug(f'Display number for vncviewer command: {display}')
                cmd.extend(['setenv', 'DISPLAY', f':{display}.0'])

        cmd.append(vncviewercmd)
        if vncargs is not None:
            vncargs = vncargs.split()
            cmd.extend(vncargs)
        if self.args.viewonly == True:
            cmd.append('-ViewOnly')

        if geometry is not None and geometry != '' and geometry_str is not None:
            cmd.append(f'-geometry={geometry_str}')
        cmd.append(f'{vncprefix}{vncserver}:{port:4d}')

        self.log.debug(f"VNC viewer command: {cmd}")
        null = subprocess.DEVNULL
        proc = subprocess.Popen(cmd, stdin=null, stdout=null, stderr=null)

        #append to proc list so we can terminate on app exit
        self.vnc_processes.append(proc)


    def start_vnc_session(self, session_name):
        '''Open VNC viewer program for a given session.
        '''
        self.log.info(f"Opening VNCviewer for '{session_name}'")

        #get session data by name
        session = None
        for s in self.sessions_found:
            if s.name == session_name:
                session = s
        if session is None:
            self.log.error(f"No server VNC session found for '{session_name}'.")
            self.print_sessions_found()
            return

        #determine vncserver (only different for "status")
        vncserver = self.vncserver
        if session_name == 'status':
            vncserver = f"svncserver{self.tel}.keck.hawaii.edu"

        #get remote port
        display = int(session.display[1:])
        remote_port = int(f"59{display:02d}")

        ## If authenticating, open SSH tunnel for appropriate ports
        if self.firewall_requested == True:
            # determine if there is already a tunnel for this session
            local_port = None
            for p in self.ssh_tunnels.keys():
                t = self.ssh_tunnels[p]
                if t.session_name == session_name:
                    self.log.info(f"Found existing SSH tunnel on local port {p}")

                    # Check to make sure the tunnel is still working. It's not
                    # enough to check whether the process is still running,
                    # if the user has connection sharing set up the process
                    # will have exited but the tunnel will still be up and
                    # functional. Check the functional aspect first, and then
                    # think to ask why.

                    if is_local_port_in_use(p):
                        vncserver = 'localhost'
                        local_port = p
                    else:
                        status = t.proc.poll()
                        if status is not None:
                            error = f"SSH tunnel on local port {p} is dead ({status})"
                        else:
                            error = f"SSH tunnel on local port {p} was closed ({status})"
                        self.log.error(error)
                        del(self.ssh_tunnels[p])
                    break

            #open ssh tunnel if necessary
            if local_port is None:
                try:
                    local_port = self.open_ssh_tunnel(vncserver, self.kvnc_account,
                                                      self.ssh_pkey,
                                                      remote_port, None,
                                                      session_name=session_name)
                except:
                    self.log.error(f"Failed to open SSH tunnel for "
                              f"{self.kvnc_account}@{vncserver}:{remote_port}")
                    trace = traceback.format_exc()
                    self.log.debug(trace)
                    return

                vncserver = 'localhost'
        else:
            local_port = port

        #If vncviewer is not defined, then prompt them to open manually and
        # return now
        if self.config['vncviewer'] in [None, 'None', 'none']:
            self.log.info(f"\nNo VNC viewer application specified")
            self.log.info(f"Open your VNC viewer manually\n")
            return

        #determine geometry
        geometry = None
        if self.vncviewer_has_geometry is None:
            self.get_vncviewer_properties()
        if self.vncviewer_has_geometry is True and len(self.geometry) > 0:
            i = len(self.vnc_threads) % len(self.geometry)
            geometry = self.geometry[i]

        ## Open vncviewer as separate thread
        args = (vncserver, local_port, geometry)
        vnc_thread = Thread(target=self.launch_vncviewer, args=args, name=session_name)
        vnc_thread.start()
        self.vnc_threads.append(vnc_thread)
        time.sleep(0.05)


    ##-------------------------------------------------------------------------
    ## Start soundplay
    ##-------------------------------------------------------------------------
    def start_soundplay(self):
        '''Start the soundplay process.
        '''
        try:
            #check for existing first and shutdown
            if self.sound is not None:
                self.sound.terminate()

            #config vars
            sound_port = 9798
            aplay = self.config.get('aplay', None)
            soundplayer = self.config.get('soundplayer', None)
            vncserver = self.vncserver

            if self.firewall_requested == True:

                account = self.kvnc_account
                try:
                    sound_port = self.open_ssh_tunnel(self.vncserver, account,
                                                      self.ssh_pkey,
                                                      sound_port,
                                                      session_name='soundplay')
                except:
                    self.log.error(f"Failed to open SSH tunnel for "
                              f"{account}@{self.vncserver}:{sound_port}")
                    trace = traceback.format_exc()
                    self.log.debug(trace)
                    return

                vncserver = 'localhost'

            self.sound = soundplay.soundplay()
            self.sound.connect(self.instrument, vncserver, sound_port,
                               aplay=aplay, player=soundplayer)
        except:
            self.log.error('Unable to start soundplay.  See log for details.')
            trace = traceback.format_exc()
            self.log.debug(trace)


    ##-------------------------------------------------------------------------
    ## Prompt command line menu and wait for quit signal
    ##-------------------------------------------------------------------------
    def prompt_menu(self):
        '''Print the user menu to the screen
        '''
        line_length = 50
        lines = [f"-"*(line_length),
                 f"          Keck Remote Observing (v{__version__})",
                 f"                     MENU",
                 f"-"*(line_length)]

        morelines = [f"  l               List sessions available",
                     f"  [session name]  Open VNC session by name",
                     f"  w               Position VNC windows",
                     f"  s               Soundplayer restart",
                     f"  u               Upload log to Keck",
                     f"  p               Play a local test sound",
                     f"  t               List local ports in use",
                     f"  c [port]        Close ssh tunnel on local port",
                     ]
        if self.args.authonly is False:
            lines.extend(morelines)
        lines.extend([f"  v               Check if software is up to date",
                      f"  q               Quit (or Control-C)",
                      f"-"*(line_length),
                      ])

        boxed = list()
        for line in lines:
            boxed.append ('|' + line.ljust(line_length) + '|')

        menu = list()
        menu.append('')
        menu.extend(boxed)
        menu.append('> ')
        menu = '\n'.join(menu)

        quit = False
        while quit == False:
            cmd = input(menu)
            cmd = cmd.strip()
            cmd = cmd.lower()

            if cmd == '':
                continue

            self.log.info(f'Recieved command "{cmd}"')
            cmatch = re.match(r'c (\d+)', cmd)

            if cmd == 'q':
                quit = True
            elif cmd == 'w':
                self.position_vnc_windows()
            elif cmd == 'p':
                self.play_test_sound()
            elif cmd == 's':
                self.start_soundplay()
            elif cmd == 'u':
                try:
                    self.upload_log()
                except Exception as e:
                    self.log.error('  Unable to upload logfile: ' + str(e))
                    trace = traceback.format_exc()
                    self.log.debug(trace)
            elif cmd == 'l':
                self.sessions_found = self.get_vnc_sessions(self.vncserver,
                                                            self.instrument,
                                                            self.kvnc_account,
                                                            self.args.account)
                self.print_sessions_found()
            elif cmd == 't':
                self.list_tunnels()
            elif cmd == 'v':
                self.check_version()
            elif cmd in [s.name for s in self.sessions_found]:
                self.start_vnc_session(cmd)
            elif cmatch is not None:
                self.close_ssh_thread(int(cmatch.group(1)))
            else:
                self.log.error('Unrecognized command: ' + repr(cmd))


    ##-------------------------------------------------------------------------
    ## Print sessions found for instrument
    ##-------------------------------------------------------------------------
    def print_sessions_found(self):
        '''Print the VNC sessions found on the VNC server for this account
        '''
        print(f"\nSessions found for account '{self.args.account}':")
        for s in self.sessions_found:
            print(s)


    ##-------------------------------------------------------------------------
    ## List Open Tunnels
    ##-------------------------------------------------------------------------
    def list_tunnels(self):
        '''Print the SSH tunnels that the program has opened
        '''
        if len(self.ssh_tunnels.keys()) == 0:
            print(f"No SSH tunnels opened by this program")
        else:
            print(f"\nSSH tunnels:")
            print(f"  Local Port | Desktop   | Remote Connection")
            
            for p in self.ssh_tunnels.keys():
                t = self.ssh_tunnels[p]
                print(f"  {t.local_port:10d} | {t.session_name:9s} | {t.remote_connection:s}")


    ##-------------------------------------------------------------------------
    ## Play a test sound
    ##-------------------------------------------------------------------------
    def play_test_sound(self):
        '''Play a test sound.
        
        This sound will be a local file, so is a good test of the local system
        hardware and software setup.
        '''
        if self.config.get('nosound', False) is True:
            self.log.warning('Sounds are not enabled.  See config file.')
            return

        # Build the soundplay test command.
        soundplayer = self.config.get('soundplayer', None)
        soundplayer = soundplay.full_path(soundplayer)

        command = [soundplayer, '-l']

        aplay = self.config.get('aplay', None)
        if aplay is not None:
            command.append('-px')
            command.append(aplay)

        self.log.info('Playing test sound')
        self.log.debug('Calling: ' + ' '.join (command))
        test_sound_STDOUT = subprocess.check_output(command)
        for line in test_sound_STDOUT.decode().split('\n'):
            self.log.debug(f'  {line}')
        self.log.info('  You should have heard a sound through your local system')


    ##-------------------------------------------------------------------------
    ## Close ssh threads
    ##-------------------------------------------------------------------------
    def close_ssh_thread(self, p):
        '''Close an SSH thread.
        '''
<<<<<<< HEAD
=======
        # Figure out local ping command
        try:
            ping = subprocess.check_output(['which', 'ping'])
            ping = ping.decode()
            ping = ping.strip()
            self.ping_cmd = [ping]
        except subprocess.CalledProcessError:
            self.log.error("Ping command not available")
            return None

        os = platform.system()
        os = os.lower()
        # Ping once, wait up to 2 seconds for a response.
        if os == 'linux':
            self.ping_cmd.extend(['-c', '1', '-w', 'wait'])
        elif os == 'darwin':
            self.ping_cmd.extend(['-c', '1', '-W', 'wait000'])
        else:
            # Don't understand how ping works on this platform.
            self.ping_cmd = None
        self.log.debug(f'Got ping command: {self.ping_cmd[:-2]}')

    def ping(self, address, wait=5):
        '''Ping a server to determine if it is accessible.
        '''
        if self.ping_cmd is None:
            self.log.warning('No ping command defined')
            return None
        # Run ping
        ping_cmd = [x.replace('wait', f'{int(wait)}') for x in self.ping_cmd]
        ping_cmd.append(address)
        self.log.debug(' '.join(ping_cmd))
        output = subprocess.run(ping_cmd,
                                stdout=subprocess.PIPE,
                                stderr=subprocess.PIPE)
        if output.returncode != 0:
            self.log.debug("Ping command failed")
            self.log.debug(f"STDOUT: {output.stdout.decode()}")
            self.log.debug(f"STDERR: {output.stderr.decode()}")
            return False
        else:
            self.log.debug("Ping command succeeded")
            self.log.debug(f"STDOUT: {output.stdout.decode()}")
            self.log.debug(f"STDERR: {output.stderr.decode()}")
            return True


    ##-------------------------------------------------------------------------
    ## Check to see whether the firewall hole is already open.
    ##-------------------------------------------------------------------------
    def test_firewall(self):
        ''' Return True if the sshuser firewall hole is open; otherwise
        return False. Also return False if the test cannot be performed.
        '''
        self.log.info('Checking whether firewall is open')

        # Use netcat if specified:
        # The netcat test is more rigorous, in that it attempts to contact
        # an ssh daemon that should be available to us after opening the
        # firewall hole. The ping check is a reasonable fallback and was
        # the traditional way the old mainland observing script would confirm
        # the firewall status.
        netcat = self.config.get('netcat', None)
        if netcat is not None:
            cmd = netcat.split()
            for server in self.servers_to_try:
                server_and_port = [f'{server}.keck.hawaii.edu', '22']
                self.log.debug(f'firewall test: {" ".join (cmd+server_and_port)}')
                netcat_result = subprocess.run(cmd, timeout=5,
                                               stdout=subprocess.PIPE,
                                               stderr=subprocess.PIPE)
                up = (netcat_result.returncode == 0)
                if up is True:
                    self.log.info('firewall is open')
                    return True
            self.log.info('firewall is closed')
            return False

        # Use ping if no netcat is specified
        if self.ping_cmd is not None:
            for server in self.servers_to_try:
                up = self.ping(f'{server}.keck.hawaii.edu', wait=2)
                if up is True:
                    self.log.info('firewall is open')
                    return True
            self.log.info('firewall is closed')
            return False
        else:
            # No way to check the firewall status. Assume it is closed,
            # authentication will be required.
            self.log.info('firewall is unknown')
            return None


    ##-------------------------------------------------------------------------
    ## Determine Instrument
    ##-------------------------------------------------------------------------
    def determine_instrument(self, account):
        '''Given an account name, determine the instrument and telescope.
        '''
        accounts = {'mosfire':  [f'mosfire{i}' for i in range(1,10)],
                    'hires':    [f'hires{i}'   for i in range(1,10)],
                    'osiris':   [f'osiris{i}'  for i in range(1,10)],
                    'lris':     [f'lris{i}'    for i in range(1,10)],
                    'nires':    [f'nires{i}'   for i in range(1,10)],
                    'deimos':   [f'deimos{i}'  for i in range(1,10)],
                    'esi':      [f'esi{i}'     for i in range(1,10)],
                    'nirc2':    [f'nirc{i}'    for i in range(1,10)],
                    'nirspec':  [f'nspec{i}'   for i in range(1,10)],
                    'kcwi':     [f'kcwi{i}'    for i in range(1,10)],
                    'k1ao':     ['k1obsao'],
                    'k2ao':     ['k2obsao'],
                    'k1inst':   ['k1insttech'],
                    'k2inst':   ['k2insttech'],
                   }
        accounts['mosfire'].append('moseng')
        accounts['hires'].append('hireseng')
        accounts['osiris'].append('osrseng')
        accounts['lris'].append('lriseng')
        accounts['nires'].append('nireseng')
        accounts['deimos'].append('dmoseng')
        accounts['esi'].append('esieng')
        accounts['nirc2'].append('nirc2eng')
        accounts['nirspec'].append('nspeceng')
        accounts['kcwi'].append('kcwieng')

        telescope = {'mosfire': 1,
                     'hires':   1,
                     'osiris':  1,
                     'lris':    1,
                     'k1ao':    1,
                     'k1inst':  1,
                     'nires':   2,
                     'deimos':  2,
                     'esi':     2,
                     'nirc2':   2,
                     'nirspec': 2,
                     'kcwi':    2,
                     'k2ao':    2,
                     'k2inst':  2,
                    }

        for instrument in accounts.keys():
            if account.lower() in accounts[instrument]:
                return instrument, telescope[instrument]

        return None, None


    ##-------------------------------------------------------------------------
    ## SSH Command
    ##-------------------------------------------------------------------------
    def do_ssh_cmd(self, cmd, server, account, timeout=10):
        '''Utility function for opening ssh client, executing command and
        closing.
        '''
        output = None
        self.log.debug(f'Trying SSH connect to {server} as {account}:')

        command = ['ssh', server, '-l', account, '-T']

        if self.ssh_pkey is not None:
            command.append('-i')
            command.append(self.ssh_pkey)

        if self.ssh_additional_kex is not None:
            command.append('-oKexAlgorithms=' + self.ssh_additional_kex)

        command.append('-oStrictHostKeyChecking=no')
        command.append(cmd)
        self.log.debug('ssh command: ' + ' '.join (command))

        pipe = subprocess.PIPE
        null = subprocess.DEVNULL
        stdout = subprocess.STDOUT

        proc = subprocess.Popen(command, stdin=null, stdout=pipe, stderr=stdout)
        if proc.poll() is not None:
            raise RuntimeError('subprocess failed to execute ssh')

        try:
            stdout,stderr = proc.communicate(timeout=timeout)
        except subprocess.TimeoutExpired:
            self.log.error('  Timeout')
            return

        if proc.returncode != 0:
            message = '  command failed with error ' + str(proc.returncode)
            self.log.error(message)

            # Older ssh binaries don't like the '+' option when specifying
            # key exchange algorithms. Any binaries that old won't need the
            # value specified at all, so remove the option for all future
            # ssh calls.

            # This check is only made here instead of in all the places
            # KexAlgorithms is specified because do_ssh_cmd() is always
            # the first method to attempt an ssh connection regardless of
            # how the launcher is invoked.

            # If the recursive call still fails that's a real failure that
            # the caller will need to address.

            if self.ssh_additional_kex is not None:
                self.ssh_additional_kex = None
                self.log.info('Retrying ssh with different key exchange flag')
                return self.do_ssh_cmd(cmd, server, account)


        stdout = stdout.decode()
        stdout = stdout.strip()
        self.log.debug(f"Output: '{stdout}'")

        # The first line might be a warning about accepting a ssh host key.
        # Check for that, and get rid of it from the output.

        lines = stdout.split('\n')

        if len(lines) > 1:
            if 'Warning: Permanently added' in lines[0]:
                self.log.debug('Removed warning from command output:')
                self.log.debug(lines[0])
                lines = lines[1:]
                stdout = '\n'.join(lines)

        return stdout


    ##-------------------------------------------------------------------------
    ## Validate ssh key on remote vnc server
    ##-------------------------------------------------------------------------
    def validate_ssh_key(self):
        '''Issue a simple command and check response as a check to see if the
        SSH key is valid.
        '''
        if self.ssh_key_valid == True:
            return

        self.log.info(f"Validating ssh key...")

        self.ssh_key_valid = False
        cmd = 'whoami'
        server = self.servers_to_try[0]
        account = self.kvnc_account

        try:
            data = self.do_ssh_cmd(cmd, server, account)
        except Exception as e:
            self.log.error('  Failed: ' + str(e))
            trace = traceback.format_exc()
            self.log.debug(trace)
            data = None

        if data == self.kvnc_account:
            self.ssh_key_valid = True
            self.log.info("  SSH key OK")
        else:
            self.log.error("  SSH key invalid")


    ##-------------------------------------------------------------------------
    ## Determine VNC Server
    ##-------------------------------------------------------------------------
    def get_vnc_server(self, account, instrument):
        '''Determine the VNC server to connect to given the instrument
        '''
        self.log.info(f"Determining VNC server for '{account}'...")
        vncserver = None
        for server in self.servers_to_try:
            server += ".keck.hawaii.edu"
            cmd = f'kvncinfo -server -I {instrument}'

            try:
                data = self.do_ssh_cmd(cmd, server, account)
            except Exception as e:
                self.log.error('  Failed: ' + str(e))
                trace = traceback.format_exc()
                self.log.debug(trace)
                data = None

            if data is not None and ' ' not in data:
                vncserver = data
                self.log.info(f"Got VNC server: '{vncserver}'")
                break

        # todo: Temporary hack for KCWI
        if vncserver == 'vm-kcwivnc':
            vncserver = 'kcwi'

        if vncserver is not None and 'keck.hawaii.edu' not in vncserver:
            vncserver += '.keck.hawaii.edu'

        return vncserver


    ##-------------------------------------------------------------------------
    ## Determine VNC Sessions
    ##-------------------------------------------------------------------------
    def get_vnc_sessions(self, vncserver, instrument, account, instr_account):
        '''Determine the VNC sessions running for the given account.
        '''
        self.log.info(f"Connecting to {account}@{vncserver} to get VNC sessions list")

        sessions = list()
        cmd = f'setenv INSTRUMENT {instrument}; kvncstatus -a'
        try:
            data = self.do_ssh_cmd(cmd, vncserver, account)
        except Exception as e:
            self.log.error('  Failed: ' + str(e))
            trace = traceback.format_exc()
            self.log.debug(trace)
            data = ''

        lines = data.split('\n')
        for line in lines:
            if line[0] != '#':
                if len(line.split()) != 4:
                    self.log.error(f'Unable to parse line: "{line}"')
                else:
                    display, desktop, user, pid = line.split()
                    s = VNCSession(display=display, desktop=desktop, user=user, pid=pid)
                    if s.user == instr_account:
                        sessions.append(s)
        # Add "status" session for either K1 or K2 as appropriate
        sessions.append(VNCSession(name='status', display=self.STATUS_PORT,
                                   desktop='FACSUM & XMET', user=''))

        self.log.debug(f'  Got {len(sessions)} sessions')
        for s in sessions:
            self.log.debug(s)
        return sessions


    ##-------------------------------------------------------------------------
    ## Close ssh threads
    ##-------------------------------------------------------------------------
    def close_ssh_thread(self, p):
        '''Close an SSH thread.
        '''
>>>>>>> d2676992
        try:
            t = self.ssh_tunnels.pop(p, None)
        except KeyError:
            return
        t.close()
<<<<<<< HEAD
=======


    def close_ssh_threads(self):
        '''Close all SSH threads.
        '''
        for p in list(self.ssh_tunnels.keys()):
            self.close_ssh_thread(p)


    ##-------------------------------------------------------------------------
    ## Calculate vnc windows size and position
    ##-------------------------------------------------------------------------
    def get_display_info(self):
        '''Determine the screen number and size
        '''
        #get screen dimensions
        #alternate command: xrandr |grep \* | awk '{print $1}'
        self.log.debug('Determining display info')
        self.screens = list()
        self.geometry = list()
        try:
            xpdyinfo = subprocess.run('xdpyinfo', stdout=subprocess.PIPE,
                                      stderr=subprocess.PIPE, timeout=5)
        except FileNotFoundError as e:
            self.log.debug('xpdyinfo not found')
            self.log.debug(e)
            return
        except TimeoutError as e:
            # If xpdyinfo fails just log and keep going
            self.log.debug('xpdyinfo failed')
            self.log.debug(e)
            return
        stdout = xpdyinfo.stdout.decode()
        if xpdyinfo.returncode != 0:
            self.log.debug(f'xpdyinfo failed')
            for line in stdout.split('\n'):
                self.log.debug(f"xdpyinfo: {line}")
            stderr = xpdyinfo.stderr.decode()
            for line in stderr.split('\n'):
                self.log.debug(f"xdpyinfo: {line}")
            return None
        find_nscreens = re.search('number of screens:\s+(\d+)', stdout)
        nscreens = int(find_nscreens.group(1)) if find_nscreens is not None else 1
        self.log.debug(f'Number of screens = {nscreens}')

        find_dimensions = re.findall('dimensions:\s+(\d+)x(\d+)', stdout)
        if len(find_dimensions) == 0:
            self.log.debug(f'Could not find screen dimensions')
            return None
        # convert values from strings to int
        self.screens = [[int(val) for val in line] for line in find_dimensions]
        for screen in self.screens:
            self.log.debug(f"Screen size: {screen[0]}x{screen[1]}")
>>>>>>> d2676992


    def close_ssh_threads(self):
        '''Close all SSH threads.
        '''
        for p in list(self.ssh_tunnels.keys()):
            self.close_ssh_thread(p)


    ##-------------------------------------------------------------------------
    ## Position VNC Windows
    ##-------------------------------------------------------------------------
    def position_vnc_windows(self):
        '''Reposition the VNC windows to the preferred positions
        '''
        self.log.info("Re-reading config file")
        self.get_config()
        self.log.info(f"Positioning VNC windows...")
        self.calc_window_geometry()

        #get all x-window processes
        #NOTE: using wmctrl (does not work for Mac)
        #alternate option: xdotool?
        cmd = ['wmctrl', '-l']
        wmctrl_l = subprocess.run(cmd, stdout=subprocess.PIPE, timeout=5)
        stdout = wmctrl_l.stdout.decode()
        for line in stdout.split('\n'):
            self.log.debug(f'wmctrl line: {line}')
        if wmctrl_l.returncode != 0:
            self.log.debug(f'wmctrl failed')
            for line in stdout.split('\n'):
                self.log.debug(f'wmctrl line: {line}')
            stderr = wmctrl_l.stderr.decode()
            for line in stderr.split('\n'):
                self.log.debug(f'wmctrl line: {line}')
            return None
        win_ids = dict([x for x in zip(self.sessions_requested,
                                [None for entry in self.sessions_requested])])
        for line in stdout.split('\n'):
            for thread in self.vnc_threads:
                session = thread.name
                if session in line:
                    self.log.debug(f"Found {session} in {line}")
                    win_id = line.split()[0]
                    win_ids[session] = line.split()[0]

        for i,thread in enumerate(self.vnc_threads):
            session = thread.name
            if win_ids.get(session, None) is not None:
                index = i % len(self.geometry)
                geom = self.geometry[index]
                self.log.debug(f'{session} has geometry: {geom}')

                cmd = ['wmctrl', '-i', '-r', win_ids[session], '-e',
                       f'0,{geom[0]},{geom[1]},-1,-1']
                self.log.debug(f"Positioning '{session}' with command: " + ' '.join(cmd))
                wmctrl = subprocess.run(cmd, stdout=subprocess.PIPE, timeout=5)
                if wmctrl.returncode != 0:
                    return None
                stdout = wmctrl.stdout.decode()
#                 for line in stdout.split('\n'):
#                     self.log.debug(f'wmctrl line: {line}')
            else:
                self.log.info(f"Could not find window process for VNC session '{session}'")


    ##-------------------------------------------------------------------------
    ## Upload log file to Keck
    ##-------------------------------------------------------------------------
    def upload_log(self):
        '''Upload the current log file to the VNC server at Keck.
        
        The file will ens up in the ~kvnc directory for the VNC server.
        '''
        account = self.kvnc_account

        logfile_handlers = [lh for lh in self.log.handlers if
                            isinstance(lh, logging.FileHandler)]
        logfile = Path(logfile_handlers.pop(0).baseFilename)

        source = str(logfile)
        destination = account + '@' + self.vncserver + ':' + logfile.name

        command = ['scp',]

        if self.ssh_pkey is not None:
            command.append('-i')
            command.append(self.ssh_pkey)

        if self.ssh_additional_kex is not None:
            command.append('-oKexAlgorithms=' + self.ssh_additional_kex)

        command.append('-oStrictHostKeyChecking=no')
        command.append('-oCompression=yes')
        command.append(source)
        command.append(destination)

        self.log.debug('scp command: ' + ' '.join (command))

        null = subprocess.DEVNULL

        proc = subprocess.Popen(command, stdin=null, stdout=null, stderr=null)
        if proc.poll() is not None:
            raise RuntimeError('subprocess failed to execute scp')

        try:
            return_code = proc.wait(timeout=10)
        except subprocess.TimeoutExpired:
            self.log.error('  Timeout attempting to upload log file')
            return

        if return_code != 0:
            message = '  command failed with error ' + str(return_code)
            self.log.error(message)
        else:
            self.log.info(f'  Uploaded {logfile.name}')
            self.log.info(f'  to {destination}')

    ##-------------------------------------------------------------------------
    ## Terminate all vnc processes
    ##-------------------------------------------------------------------------
    def kill_vnc_processes(self, msg=None):
        '''Terminate all VNC sessions
        '''
        self.log.info('Terminating all VNC sessions.')
        try:
            while self.vnc_processes:
                proc = self.vnc_processes.pop()
                self.log.debug('terminating VNC process: ' + str(proc.args))
                # poll() value of None means it still exists.
                if proc.poll() == None:
                    proc.terminate()

        except:
            self.log.error("Failed to terminate VNC sessions.  See log for details.")
            trace = traceback.format_exc()
            self.log.debug(trace)


    ##-------------------------------------------------------------------------
    ## Common app exit point
    ##-------------------------------------------------------------------------
    def exit_app(self, msg=None):
        '''Exit the app
        '''
        #hack for preventing this function from being called twice
        #todo: need to figure out how to use atexit with threads properly
        if self.exit == True:
            return

        self.exit = True
        #todo: Fix app exit so certain clean ups don't cause errors
        #(ie thread not started, etc
        if msg is not None:
            self.log.info(msg)

        if self.sound is not None:
            self.sound.terminate()

        self.close_ssh_threads()

        close_requested = self.config.get('firewall_cleanup', False)
        if close_requested == True:
            try:
                self.close_firewall(self.firewall_pass)
            except:
                self.log.error('Unable to close the firewall hole!')
        else:
            self.log.info('Leaving firewall authentication unchanged.')

        #close vnc sessions
        self.kill_vnc_processes()

        self.log.info("EXITING APP\n")
        sys.exit(1)


    ##-------------------------------------------------------------------------
    ## Handle fatal error
    ##-------------------------------------------------------------------------
    def handle_fatal_error(self, error):
        '''Wrapper to handle uncaught errors
        '''
        #helpful user error message
        print("\n****** PROGRAM ERROR ******\n")
        print("Error message: " + str(error) + "\n")
        print("If you need troubleshooting assistance:")
        print(f"* Email {supportEmail}\n")

        #Log error if we have a log object (otherwise dump error to stdout)
        #and call exit_app function
        msg = traceback.format_exc()

        if self.log is None:
            print(msg)
        else:
            logfiles = [h.baseFilename for h in self.log.handlers if isinstance(h, logging.FileHandler)]
            if len(logfiles) > 0:
                print(f"* Attach log file at: {logfiles[0]}\n")
            self.log.debug(f"\n\n!!!!! PROGRAM ERROR:\n{msg}\n")

        self.exit_app()

    ##-------------------------------------------------------------------------
    ## Tests
    ##-------------------------------------------------------------------------
    def test_config_format(self):
        '''Test:
        - The config file has a valid firewall_address specified
        - The config file has a valid firewall_port specified
        - The config file has a valid firewall_user specified
        - The config file has a valid ssh_pkey path specified
        - The config file has a valid vncviewer executable path specified
        '''
        import socket
        failcount = 0
        self.log.info('Checking config file: firewall_address')
        firewall_address = self.config.get('firewall_address', None)
        if firewall_address is None:
            self.log.error(f"No firewall address found")
            failcount += 1
        try:
            socket.inet_aton(firewall_address)
        except OSError:
            self.log.error(f'firewall_address: "{firewall_address}" is invalid')
            failcount += 1

        self.log.info('Checking config file: firewall_port')
        firewall_port = self.config.get('firewall_port', None)
        if isinstance(int(firewall_port), int) is False:
            self.log.error(f'firewall_port: "{firewall_port}" is invalid')
            failcount += 1

        self.log.info('Checking config file: firewall_user')
        firewall_user = self.config.get('firewall_user', None)
        if firewall_user in [None, '']:
            self.log.error(f'firewall_user must be specified if you are outside the WMKO network')
            failcount += 1

        self.log.info('Checking config file: ssh_pkey')
        ssh_pkey = self.config.get('ssh_pkey', '~/.ssh/id_rsa')
        ssh_pkey = Path(ssh_pkey)
        if ssh_pkey.expanduser().exists() is False or ssh_pkey.expanduser().is_file() is False:
            self.log.error(f'ssh_pkey: "{ssh_pkey}" not found')
            failcount += 1

        self.log.info('Checking config file: vncviewer')
        vncviewer_from_config = self.config.get('vncviewer', None)
        # the line below will throw and error if which fails
        try:
            output_of_which = subprocess.check_output(['which', vncviewer_from_config])
        except subprocess.CalledProcessError as e:
            self.log.error(f'Unable to locate VNC viewer "{vncviewer_from_config}"')
            failcount += 1

        if failcount > 0:
            self.log.error(f'Found {failcount} failures in configuration file')
        return failcount


    def test_tigervnc(self):
        '''Test (only executes test in the vncviewer is TigerVNC):
        - Check that ~/.vnc/default.tigervnc exists
        - Check that ~/.vnc/default.tigervnc has a RemoteResize entry
        - Check that the RemoteResize entry is set to 0
        '''
        failcount = 0
        if self.tigervnc is None:
            self.get_vncviewer_properties()
        if self.tigervnc is False:
            return failcount
        
        self.log.info(f'Checking TigerVNC defaults')
        tigervnc_config_file = Path('~/.vnc/default.tigervnc').expanduser()
        if tigervnc_config_file.exists() is False:
            self.log.error(f'Could not find {tigervnc_config_file}')
            failcount += 1

        with open(tigervnc_config_file) as FO:
            tiger_config = FO.read()
        RRsearch = re.search(r'RemoteResize=(\d)', tiger_config)
        if RRsearch is None:
            self.log.error('Could not find RemoteResize setting')
            failcount += 1
        else:
            remote_resize_value  = int(RRsearch.group(1))
            self.log.debug(f'Found RemoteResize set to {remote_resize_value}')
            if remote_resize_value !=0:
                self.log.error('RemoteResize must be set to 0')
                failcount += 1

        return failcount


    def test_localhost(self):
        '''The localhost needs to be defined (e.g. 127.0.0.1)
        '''
        failcount = 0
        self.log.info('Checking localhost')
        if self.ping('localhost') is False:
            self.log.error(f"localhost appears not to be configured")
            self.log.error(f"Your /etc/hosts file may need to be updated")
            failcount += 1

        return failcount


    def test_ssh_key_format(self):
        '''The SSH key must be RSA and must not use a passphrase
        '''
        failcount = 0
        self.log.info('Checking SSH private key format')
        with open(self.ssh_pkey, 'r') as f:
            contents = f.read()

        # Check if this is an RSA key
        foundrsa = re.search('BEGIN RSA PRIVATE KEY', contents)
        if not foundrsa:
            self.log.error(f"Your private key does not appear to be an RSA key")
            failcount += 1

        # Check that there is no passphrase
        foundencrypt = re.search('Proc-Type: \d,ENCRYPTED', contents)
        if foundencrypt:
            self.log.error(f"Your private key appears to require a passphrase.  This is not supported.")
            failcount += 1
        
        return failcount


    def test_firewall_authentication(self):
        '''Test:
        - Must authenticate through the firewall successfully.
        '''
        failcount = 0
        self.log.info('Testing firewall authentication')
        self.firewall_opened = False
        if self.firewall_requested == True:
            self.firewall_pass = getpass(f"\nPassword for firewall authentication: ")
            try:
                self.firewall_opened = self.open_firewall(self.firewall_pass)
            except ConnectionRefusedError as e:
                self.log.error(f'Connection Refused')
                self.log.debug(e)
                self.log.error('Unable to communicate with WMKO firewall on the standard port')
                self.log.info('Testing http authentication')
                import requests
                r = requests.get(f'http://{self.firewall_address}:900')
                got_auth_page = re.match('<html><head><title>Authentication Form</title></head>', r.text)
                if got_auth_page is not None:
                    self.log.info('You may be able to authenticate via http. Go to:')
                    self.log.info(f'http://{self.firewall_address}:900')
                    self.log.info('in a browser to authenticate.  Then run this script again.')
                else:
                    self.log.error('The http authentication route is also inaccessible')
            if self.firewall_opened is False:
                self.log.error('Failed to open firewall')
                failcount += 1

        return failcount


    def test_ssh_key(self):
        '''Test:
        - Must succeed in validating the SSH key.
        '''
        failcount = 0
        self.validate_ssh_key()
        if self.ssh_key_valid is False:
            self.log.error('Failed to validate SSH key')
            failcount += 1

        return failcount


    def test_basic_connectivity(self):
        '''Test:
        - Successfully connect to the listed servers at Keck and get a valid
        response from an SSH command.
        '''
        failcount = 0
        servers_and_results = [('svncserver1', 'kaalualu'),
                               ('svncserver2', 'ohaiula'),
                               ('mosfire', 'vm-mosfire'),
                               ('hires', 'vm-hires'),
                               ('lris', 'vm-lris'),
                               ('kcwi', 'vm-kcwi'),
                               ('nirc2', 'vm-nirc2'),
                               ('nires', 'vm-nires'),
                               ('nirspec', 'vm-nirspec')]
        for server, result in servers_and_results:
            self.log.info(f'Testing SSH to {self.kvnc_account}@{server}.keck.hawaii.edu')

            output = self.do_ssh_cmd('hostname', f'{server}.keck.hawaii.edu',
                                    self.kvnc_account, timeout=20)
            if output is None:
                # On timeout, the result returned by do_ssh_cmd is None
                # Just try a second time
                output = self.do_ssh_cmd('hostname', f'{server}.keck.hawaii.edu',
                                        self.kvnc_account, timeout=20)
            self.log.debug(f'Got hostname "{output}" from {server}')
            if output in [None, '']:
                self.log.error(f'Failed to connect to {server}')
                failcount += 1
            else:
                if output.strip() not in [server, result]:
                    self.log.error(f'Got invalid response from {server}')
                    failcount += 1

        return failcount


    def test_all(self):
        '''Run all of the tests.
        '''
        failcount = 0
        failcount += self.test_config_format()
        failcount += self.test_tigervnc()
        failcount += self.test_localhost()
        failcount += self.test_ssh_key_format()
        if self.test_firewall() is None:
            self.log.error('Could not determine if firewall is open')
            failcount += 1
        failcount += self.test_firewall_authentication()
        failcount += self.test_ssh_key()
        failcount += self.test_basic_connectivity()

        if failcount == 0:
            self.log.info('--> All tests PASSED <--')
        else:
            self.log.error(f'--> Found {failcount} failures during tests <--')

        if self.config.get('vncviewer', False) is not True:
            self.play_test_sound()

        self.exit_app()


##-------------------------------------------------------------------------
## Start from command line
##-------------------------------------------------------------------------
if __name__ == '__main__':
    main()
<|MERGE_RESOLUTION|>--- conflicted
+++ resolved
@@ -632,7 +632,6 @@
         '''Compare the version of the local software against that available on
         GitHub.
         '''
-<<<<<<< HEAD
         url = ('https://raw.githubusercontent.com/KeckObservatory/'
                'RemoteObserving/master/keck_vnc_launcher.py')
         try:
@@ -723,13 +722,6 @@
         cmd = [vncviewercmd, '--help']
         self.log.debug(f'Checking VNC viewer: {" ".join(cmd)}')
         result = subprocess.run(cmd, capture_output=True)
-=======
-        vncviewercmd = self.config.get('vncviewer', 'vncviewer')
-        cmd = [vncviewercmd, '--help']
-        self.log.debug(f'Checking VNC viewer: {" ".join(cmd)}')
-        result = subprocess.run(cmd, stdout=subprocess.PIPE,
-                                stderr=subprocess.PIPE)
->>>>>>> d2676992
         output = result.stdout.decode() + '\n' + result.stderr.decode()
         if re.search(r'TigerVNC', output):
             self.log.info(f'We ARE using TigerVNC')
@@ -808,7 +800,7 @@
         if netcat is not None:
             cmd = netcat.split()
             for server in self.servers_to_try:
-                server_and_port = [server, '22']
+                server_and_port = [f'{server}.keck.hawaii.edu', '22']
                 self.log.debug(f'firewall test: {" ".join (cmd+server_and_port)}')
                 netcat_result = subprocess.run(cmd, timeout=5,
                                                stdout=subprocess.PIPE,
@@ -1021,7 +1013,7 @@
 
         self.ssh_key_valid = False
         cmd = 'whoami'
-        server = self.initial_server
+        server = self.servers_to_try[0]
         account = self.kvnc_account
 
         try:
@@ -1500,409 +1492,11 @@
     def close_ssh_thread(self, p):
         '''Close an SSH thread.
         '''
-<<<<<<< HEAD
-=======
-        # Figure out local ping command
-        try:
-            ping = subprocess.check_output(['which', 'ping'])
-            ping = ping.decode()
-            ping = ping.strip()
-            self.ping_cmd = [ping]
-        except subprocess.CalledProcessError:
-            self.log.error("Ping command not available")
-            return None
-
-        os = platform.system()
-        os = os.lower()
-        # Ping once, wait up to 2 seconds for a response.
-        if os == 'linux':
-            self.ping_cmd.extend(['-c', '1', '-w', 'wait'])
-        elif os == 'darwin':
-            self.ping_cmd.extend(['-c', '1', '-W', 'wait000'])
-        else:
-            # Don't understand how ping works on this platform.
-            self.ping_cmd = None
-        self.log.debug(f'Got ping command: {self.ping_cmd[:-2]}')
-
-    def ping(self, address, wait=5):
-        '''Ping a server to determine if it is accessible.
-        '''
-        if self.ping_cmd is None:
-            self.log.warning('No ping command defined')
-            return None
-        # Run ping
-        ping_cmd = [x.replace('wait', f'{int(wait)}') for x in self.ping_cmd]
-        ping_cmd.append(address)
-        self.log.debug(' '.join(ping_cmd))
-        output = subprocess.run(ping_cmd,
-                                stdout=subprocess.PIPE,
-                                stderr=subprocess.PIPE)
-        if output.returncode != 0:
-            self.log.debug("Ping command failed")
-            self.log.debug(f"STDOUT: {output.stdout.decode()}")
-            self.log.debug(f"STDERR: {output.stderr.decode()}")
-            return False
-        else:
-            self.log.debug("Ping command succeeded")
-            self.log.debug(f"STDOUT: {output.stdout.decode()}")
-            self.log.debug(f"STDERR: {output.stderr.decode()}")
-            return True
-
-
-    ##-------------------------------------------------------------------------
-    ## Check to see whether the firewall hole is already open.
-    ##-------------------------------------------------------------------------
-    def test_firewall(self):
-        ''' Return True if the sshuser firewall hole is open; otherwise
-        return False. Also return False if the test cannot be performed.
-        '''
-        self.log.info('Checking whether firewall is open')
-
-        # Use netcat if specified:
-        # The netcat test is more rigorous, in that it attempts to contact
-        # an ssh daemon that should be available to us after opening the
-        # firewall hole. The ping check is a reasonable fallback and was
-        # the traditional way the old mainland observing script would confirm
-        # the firewall status.
-        netcat = self.config.get('netcat', None)
-        if netcat is not None:
-            cmd = netcat.split()
-            for server in self.servers_to_try:
-                server_and_port = [f'{server}.keck.hawaii.edu', '22']
-                self.log.debug(f'firewall test: {" ".join (cmd+server_and_port)}')
-                netcat_result = subprocess.run(cmd, timeout=5,
-                                               stdout=subprocess.PIPE,
-                                               stderr=subprocess.PIPE)
-                up = (netcat_result.returncode == 0)
-                if up is True:
-                    self.log.info('firewall is open')
-                    return True
-            self.log.info('firewall is closed')
-            return False
-
-        # Use ping if no netcat is specified
-        if self.ping_cmd is not None:
-            for server in self.servers_to_try:
-                up = self.ping(f'{server}.keck.hawaii.edu', wait=2)
-                if up is True:
-                    self.log.info('firewall is open')
-                    return True
-            self.log.info('firewall is closed')
-            return False
-        else:
-            # No way to check the firewall status. Assume it is closed,
-            # authentication will be required.
-            self.log.info('firewall is unknown')
-            return None
-
-
-    ##-------------------------------------------------------------------------
-    ## Determine Instrument
-    ##-------------------------------------------------------------------------
-    def determine_instrument(self, account):
-        '''Given an account name, determine the instrument and telescope.
-        '''
-        accounts = {'mosfire':  [f'mosfire{i}' for i in range(1,10)],
-                    'hires':    [f'hires{i}'   for i in range(1,10)],
-                    'osiris':   [f'osiris{i}'  for i in range(1,10)],
-                    'lris':     [f'lris{i}'    for i in range(1,10)],
-                    'nires':    [f'nires{i}'   for i in range(1,10)],
-                    'deimos':   [f'deimos{i}'  for i in range(1,10)],
-                    'esi':      [f'esi{i}'     for i in range(1,10)],
-                    'nirc2':    [f'nirc{i}'    for i in range(1,10)],
-                    'nirspec':  [f'nspec{i}'   for i in range(1,10)],
-                    'kcwi':     [f'kcwi{i}'    for i in range(1,10)],
-                    'k1ao':     ['k1obsao'],
-                    'k2ao':     ['k2obsao'],
-                    'k1inst':   ['k1insttech'],
-                    'k2inst':   ['k2insttech'],
-                   }
-        accounts['mosfire'].append('moseng')
-        accounts['hires'].append('hireseng')
-        accounts['osiris'].append('osrseng')
-        accounts['lris'].append('lriseng')
-        accounts['nires'].append('nireseng')
-        accounts['deimos'].append('dmoseng')
-        accounts['esi'].append('esieng')
-        accounts['nirc2'].append('nirc2eng')
-        accounts['nirspec'].append('nspeceng')
-        accounts['kcwi'].append('kcwieng')
-
-        telescope = {'mosfire': 1,
-                     'hires':   1,
-                     'osiris':  1,
-                     'lris':    1,
-                     'k1ao':    1,
-                     'k1inst':  1,
-                     'nires':   2,
-                     'deimos':  2,
-                     'esi':     2,
-                     'nirc2':   2,
-                     'nirspec': 2,
-                     'kcwi':    2,
-                     'k2ao':    2,
-                     'k2inst':  2,
-                    }
-
-        for instrument in accounts.keys():
-            if account.lower() in accounts[instrument]:
-                return instrument, telescope[instrument]
-
-        return None, None
-
-
-    ##-------------------------------------------------------------------------
-    ## SSH Command
-    ##-------------------------------------------------------------------------
-    def do_ssh_cmd(self, cmd, server, account, timeout=10):
-        '''Utility function for opening ssh client, executing command and
-        closing.
-        '''
-        output = None
-        self.log.debug(f'Trying SSH connect to {server} as {account}:')
-
-        command = ['ssh', server, '-l', account, '-T']
-
-        if self.ssh_pkey is not None:
-            command.append('-i')
-            command.append(self.ssh_pkey)
-
-        if self.ssh_additional_kex is not None:
-            command.append('-oKexAlgorithms=' + self.ssh_additional_kex)
-
-        command.append('-oStrictHostKeyChecking=no')
-        command.append(cmd)
-        self.log.debug('ssh command: ' + ' '.join (command))
-
-        pipe = subprocess.PIPE
-        null = subprocess.DEVNULL
-        stdout = subprocess.STDOUT
-
-        proc = subprocess.Popen(command, stdin=null, stdout=pipe, stderr=stdout)
-        if proc.poll() is not None:
-            raise RuntimeError('subprocess failed to execute ssh')
-
-        try:
-            stdout,stderr = proc.communicate(timeout=timeout)
-        except subprocess.TimeoutExpired:
-            self.log.error('  Timeout')
-            return
-
-        if proc.returncode != 0:
-            message = '  command failed with error ' + str(proc.returncode)
-            self.log.error(message)
-
-            # Older ssh binaries don't like the '+' option when specifying
-            # key exchange algorithms. Any binaries that old won't need the
-            # value specified at all, so remove the option for all future
-            # ssh calls.
-
-            # This check is only made here instead of in all the places
-            # KexAlgorithms is specified because do_ssh_cmd() is always
-            # the first method to attempt an ssh connection regardless of
-            # how the launcher is invoked.
-
-            # If the recursive call still fails that's a real failure that
-            # the caller will need to address.
-
-            if self.ssh_additional_kex is not None:
-                self.ssh_additional_kex = None
-                self.log.info('Retrying ssh with different key exchange flag')
-                return self.do_ssh_cmd(cmd, server, account)
-
-
-        stdout = stdout.decode()
-        stdout = stdout.strip()
-        self.log.debug(f"Output: '{stdout}'")
-
-        # The first line might be a warning about accepting a ssh host key.
-        # Check for that, and get rid of it from the output.
-
-        lines = stdout.split('\n')
-
-        if len(lines) > 1:
-            if 'Warning: Permanently added' in lines[0]:
-                self.log.debug('Removed warning from command output:')
-                self.log.debug(lines[0])
-                lines = lines[1:]
-                stdout = '\n'.join(lines)
-
-        return stdout
-
-
-    ##-------------------------------------------------------------------------
-    ## Validate ssh key on remote vnc server
-    ##-------------------------------------------------------------------------
-    def validate_ssh_key(self):
-        '''Issue a simple command and check response as a check to see if the
-        SSH key is valid.
-        '''
-        if self.ssh_key_valid == True:
-            return
-
-        self.log.info(f"Validating ssh key...")
-
-        self.ssh_key_valid = False
-        cmd = 'whoami'
-        server = self.servers_to_try[0]
-        account = self.kvnc_account
-
-        try:
-            data = self.do_ssh_cmd(cmd, server, account)
-        except Exception as e:
-            self.log.error('  Failed: ' + str(e))
-            trace = traceback.format_exc()
-            self.log.debug(trace)
-            data = None
-
-        if data == self.kvnc_account:
-            self.ssh_key_valid = True
-            self.log.info("  SSH key OK")
-        else:
-            self.log.error("  SSH key invalid")
-
-
-    ##-------------------------------------------------------------------------
-    ## Determine VNC Server
-    ##-------------------------------------------------------------------------
-    def get_vnc_server(self, account, instrument):
-        '''Determine the VNC server to connect to given the instrument
-        '''
-        self.log.info(f"Determining VNC server for '{account}'...")
-        vncserver = None
-        for server in self.servers_to_try:
-            server += ".keck.hawaii.edu"
-            cmd = f'kvncinfo -server -I {instrument}'
-
-            try:
-                data = self.do_ssh_cmd(cmd, server, account)
-            except Exception as e:
-                self.log.error('  Failed: ' + str(e))
-                trace = traceback.format_exc()
-                self.log.debug(trace)
-                data = None
-
-            if data is not None and ' ' not in data:
-                vncserver = data
-                self.log.info(f"Got VNC server: '{vncserver}'")
-                break
-
-        # todo: Temporary hack for KCWI
-        if vncserver == 'vm-kcwivnc':
-            vncserver = 'kcwi'
-
-        if vncserver is not None and 'keck.hawaii.edu' not in vncserver:
-            vncserver += '.keck.hawaii.edu'
-
-        return vncserver
-
-
-    ##-------------------------------------------------------------------------
-    ## Determine VNC Sessions
-    ##-------------------------------------------------------------------------
-    def get_vnc_sessions(self, vncserver, instrument, account, instr_account):
-        '''Determine the VNC sessions running for the given account.
-        '''
-        self.log.info(f"Connecting to {account}@{vncserver} to get VNC sessions list")
-
-        sessions = list()
-        cmd = f'setenv INSTRUMENT {instrument}; kvncstatus -a'
-        try:
-            data = self.do_ssh_cmd(cmd, vncserver, account)
-        except Exception as e:
-            self.log.error('  Failed: ' + str(e))
-            trace = traceback.format_exc()
-            self.log.debug(trace)
-            data = ''
-
-        lines = data.split('\n')
-        for line in lines:
-            if line[0] != '#':
-                if len(line.split()) != 4:
-                    self.log.error(f'Unable to parse line: "{line}"')
-                else:
-                    display, desktop, user, pid = line.split()
-                    s = VNCSession(display=display, desktop=desktop, user=user, pid=pid)
-                    if s.user == instr_account:
-                        sessions.append(s)
-        # Add "status" session for either K1 or K2 as appropriate
-        sessions.append(VNCSession(name='status', display=self.STATUS_PORT,
-                                   desktop='FACSUM & XMET', user=''))
-
-        self.log.debug(f'  Got {len(sessions)} sessions')
-        for s in sessions:
-            self.log.debug(s)
-        return sessions
-
-
-    ##-------------------------------------------------------------------------
-    ## Close ssh threads
-    ##-------------------------------------------------------------------------
-    def close_ssh_thread(self, p):
-        '''Close an SSH thread.
-        '''
->>>>>>> d2676992
         try:
             t = self.ssh_tunnels.pop(p, None)
         except KeyError:
             return
         t.close()
-<<<<<<< HEAD
-=======
-
-
-    def close_ssh_threads(self):
-        '''Close all SSH threads.
-        '''
-        for p in list(self.ssh_tunnels.keys()):
-            self.close_ssh_thread(p)
-
-
-    ##-------------------------------------------------------------------------
-    ## Calculate vnc windows size and position
-    ##-------------------------------------------------------------------------
-    def get_display_info(self):
-        '''Determine the screen number and size
-        '''
-        #get screen dimensions
-        #alternate command: xrandr |grep \* | awk '{print $1}'
-        self.log.debug('Determining display info')
-        self.screens = list()
-        self.geometry = list()
-        try:
-            xpdyinfo = subprocess.run('xdpyinfo', stdout=subprocess.PIPE,
-                                      stderr=subprocess.PIPE, timeout=5)
-        except FileNotFoundError as e:
-            self.log.debug('xpdyinfo not found')
-            self.log.debug(e)
-            return
-        except TimeoutError as e:
-            # If xpdyinfo fails just log and keep going
-            self.log.debug('xpdyinfo failed')
-            self.log.debug(e)
-            return
-        stdout = xpdyinfo.stdout.decode()
-        if xpdyinfo.returncode != 0:
-            self.log.debug(f'xpdyinfo failed')
-            for line in stdout.split('\n'):
-                self.log.debug(f"xdpyinfo: {line}")
-            stderr = xpdyinfo.stderr.decode()
-            for line in stderr.split('\n'):
-                self.log.debug(f"xdpyinfo: {line}")
-            return None
-        find_nscreens = re.search('number of screens:\s+(\d+)', stdout)
-        nscreens = int(find_nscreens.group(1)) if find_nscreens is not None else 1
-        self.log.debug(f'Number of screens = {nscreens}')
-
-        find_dimensions = re.findall('dimensions:\s+(\d+)x(\d+)', stdout)
-        if len(find_dimensions) == 0:
-            self.log.debug(f'Could not find screen dimensions')
-            return None
-        # convert values from strings to int
-        self.screens = [[int(val) for val in line] for line in find_dimensions]
-        for screen in self.screens:
-            self.log.debug(f"Screen size: {screen[0]}x{screen[1]}")
->>>>>>> d2676992
 
 
     def close_ssh_threads(self):
