#! /usr/bin/env python3

## Import standard modules
import argparse
import atexit
from datetime import datetime
from getpass import getpass
import logging
import math
import os
import paramiko
from pathlib import Path
import platform
import re
import socket
import subprocess
import sys
from telnetlib import Telnet
from threading import Thread
import time
import traceback
import warnings
import yaml

## Import local modules
import soundplay


__version__ = '1.0.0rc6'

SESSION_NAMES = ('control0', 'control1', 'control2',
                 'analysis0', 'analysis1', 'analysis2',
                 'telanalys', 'telstatus', 'status')


class VNCSession(object):
    '''An object to contain information about a VNC session.
    '''
    def __init__(self, name=None, display=None, desktop=None, user=None, pid=None):
        if name is None and display is not None:
            name = desktop.split('-')[2]
        self.name = name
        self.display = display
        self.desktop = desktop
        self.user = user
        self.pid = pid

    def __str__(self):
        return f"  {self.name:12s} {self.display:5s} {self.desktop:s}"


class KeckVncLauncher(object):

    def __init__(self):
        #init vars we need to shutdown app properly
        self.config = None
        self.log = None
        self.sound = None
        self.firewall_pass = None
        self.ports_in_use = dict()
        self.vnc_threads = list()
        self.vnc_processes = list()
        self.firewall_requested = False
        self.firewall_opened = False
        self.instrument = None
        self.vncserver = None
        self.ssh_key_valid = False
        self.exit = False

        self.log = logging.getLogger('KRO')


        #default start sessions
        self.default_sessions = [
            'control0',
            'control1',
            'control2',
            'telstatus',
        ]

        #default servers to try at Keck
        self.servers_to_try = ['svncserver2', 'svncserver1', 'kcwi', 'mosfire']

        #NOTE: 'status' session on different server and always on port 1,
        # so assign localport to constant to avoid conflict
        self.STATUS_PORT = ':1'
        self.LOCAL_PORT_START = 5901

        #ssh key constants
        self.SSH_KEY_ACCOUNT = 'kvnc'
        self.SSH_KEY_SERVER = 'svncserver2.keck.hawaii.edu'


    ##-------------------------------------------------------------------------
    ## Start point (main)
    ##-------------------------------------------------------------------------
    def start(self):

        #global suppression of paramiko warnings
        #todo: log these?
        warnings.filterwarnings(action='ignore', module='.*paramiko.*')

        ##---------------------------------------------------------------------
        ## Parse command line args and get config
        ##---------------------------------------------------------------------
        self.log.debug("\n***** PROGRAM STARTED *****\nCommand: "+' '.join(sys.argv))
        self.get_args()
        self.get_config()
        self.check_config()

        ##---------------------------------------------------------------------
        ## Log basic system info
        ##---------------------------------------------------------------------
        self.log_system_info()
        self.check_version()

        ##---------------------------------------------------------------------
        ## Authenticate Through Firewall (or Disconnect)
        ##---------------------------------------------------------------------

        if self.firewall_requested == True:
<<<<<<< HEAD
            self.firewall_opened = self.test_firewall()
        else:
            self.firewall_opened = False

        # Only prompt for the firewall password if it is required for opening
        # or closing the firewall hole.

        need_password = False
        close_requested = self.config.get('firewall_cleanup', False)
        if close_requested == True:
            need_password = True

        if self.firewall_requested == True and self.firewall_opened == False:
            need_password = True

        if need_password == True:
            while self.firewall_pass is None:
                firewall_pass = getpass(f"Password for firewall authentication: ")
                firewall_pass = firewall_pass.strip()
                if firewall_pass != '':
                    self.firewall_pass = firewall_pass


        if self.firewall_requested == True and self.firewall_opened == False:
=======
            self.firewall_pass = getpass(f"Password for firewall authentication: ")
>>>>>>> 2f8b108e
            try:
                self.firewall_opened = self.open_firewall(self.firewall_pass)
            except:
                self.log.error('Unable to authenticate through firewall')
                trace = traceback.format_exc()
                self.log.debug(trace)

            if self.firewall_opened == False:
                self.exit_app('Authentication failure!')


        ##---------------------------------------------------------------------
        ## Determine sessions to open
        ##---------------------------------------------------------------------
        self.sessions_requested = self.get_sessions_requested(self.args)


        ##---------------------------------------------------------------------
        ## Determine instrument
        ##---------------------------------------------------------------------
        self.instrument, self.tel = self.determine_instrument(self.args.account)
        if self.instrument is None:
            self.exit_app(f'Invalid instrument account: "{self.args.account}"')


        ##---------------------------------------------------------------------
        ## Validate ssh key or use alt method?
        ##---------------------------------------------------------------------
        if self.args.nosshkey is False and self.config.get('nosshkey', None) is None:
            self.validate_ssh_key()
            if self.ssh_key_valid == False:
                self.log.error("\n\n\tCould not validate SSH key.\n\t"\
                          "Contact mainland_observing@keck.hawaii.edu "\
                          "for other options to connect remotely.\n")
                self.exit_app()
        else:
            self.vnc_password = getpass(f"Password for user {self.args.account}: ")


        ##---------------------------------------------------------------------
        ## Determine VNC server
        ##---------------------------------------------------------------------
        if self.ssh_key_valid == True:
            self.vncserver = self.get_vnc_server(self.SSH_KEY_ACCOUNT,
                                                 None,
                                                 self.instrument)
        else:
            self.vncserver = self.get_vnc_server(self.args.account,
                                                 self.vnc_password,
                                                 self.instrument)
        if self.vncserver is None:
            self.exit_app("Could not determine VNC server.")


        ##---------------------------------------------------------------------
        ## Determine VNC Sessions
        ##---------------------------------------------------------------------
        if self.ssh_key_valid == True:
            # self.engv_account = self.get_engv_account(self.instrument)
            self.sessions_found = self.get_vnc_sessions(self.vncserver,
                                                        self.instrument,
                                                        self.SSH_KEY_ACCOUNT,
                                                        None,
                                                        self.args.account)
        else:
            self.sessions_found = self.get_vnc_sessions(self.vncserver,
                                                        self.instrument,
                                                        self.args.account,
                                                        self.vnc_password,
                                                        self.args.account)
        if self.args.authonly is False and\
                (not self.sessions_found or len(self.sessions_found) == 0):
            self.exit_app('No VNC sessions found')


        ##---------------------------------------------------------------------
        ## Open requested sessions
        ##---------------------------------------------------------------------
        self.calc_window_geometry()
        self.ports_in_use = dict()
        self.vnc_threads = list()
        self.vnc_processes = list()
        for session_name in self.sessions_requested:
            self.start_vnc_session(session_name)


        ##---------------------------------------------------------------------
        ## Open Soundplay
        ##---------------------------------------------------------------------
        sound = None
        if self.args.nosound is False and self.config.get('nosound', False) != True:
            self.start_soundplay()


        ##---------------------------------------------------------------------
        ## Wait for quit signal, then all done
        ##---------------------------------------------------------------------
        atexit.register(self.exit_app, msg="App exit")
        self.prompt_menu()
        self.exit_app()
        #todo: Do we need to call exit here explicitly?  App was not exiting on
        # MacOs but does on linux.


    ##-------------------------------------------------------------------------
    ## Start VNC session
    ##-------------------------------------------------------------------------
    def start_vnc_session(self, session_name):

        self.log.info(f"Opening VNCviewer for '{session_name}'")

#         try:
        #get session data by name
        session = None
        for s in self.sessions_found:
            if s.name == session_name:
                session = s
        if session is None:
            self.log.error(f"No server VNC session found for '{session_name}'.")
            self.print_sessions_found()
            return

        #determine vncserver (only different for "status")
        vncserver = self.vncserver
        if session_name == 'status':
            vncserver = f"svncserver{self.tel}.keck.hawaii.edu"

        #get remote port
        display = int(session.display[1:])
        port = int(f"59{display:02d}")

        ## If authenticating, open SSH tunnel for appropriate ports
        if self.firewall_requested == True:

            #determine account and password
            account = self.SSH_KEY_ACCOUNT if self.ssh_key_valid else self.args.account
            password = None if self.ssh_key_valid else self.vnc_password

            # determine if there is already a tunnel for this session
            local_port = None
            for p in self.ports_in_use.keys():
                if session_name == self.ports_in_use[p][1]:
                    local_port = p
                    vncserver = 'localhost'
                    self.log.info(f"Found existing SSH tunnel on port {port}")
                    break

            #open ssh tunnel
            if local_port is None:
                try:
                    local_port = self.open_ssh_tunnel(vncserver, account,
                                                      password, self.ssh_pkey,
                                                      port, None,
                                                      session_name=session_name)
                except:
                    self.log.error(f"Failed to open SSH tunnel for "
                              f"{account}@{vncserver}:{port}")
                    trace = traceback.format_exc()
                    self.log.debug(trace)
                    return

                vncserver = 'localhost'
        else:
            local_port = port

        #If vncviewer is not defined, then prompt them to open manually and
        # return now
        if self.config['vncviewer'] in [None, 'None', 'none']:
            self.log.info(f"\nNo VNC viewer application specified")
            self.log.info(f"Open your VNC viewer manually\n")
            return

        #determine geometry
        #NOTE: This doesn't work for mac so only trying for linux
        geometry = ''
        if 'linux' in platform.system().lower():
            i = len(self.vnc_threads) % len(self.geometry)
            geom = self.geometry[i]
            width = geom[0]
            height = geom[1]
            xpos = geom[2]
            ypos = geom[3]
            # if width is not None and height is not None:
            #     geometry += f'{width}x{height}'
            if xpos is not None and ypos is not None:
                geometry += f'+{xpos}+{ypos}'

        ## Open vncviewer as separate thread
        args = (vncserver, local_port, geometry)
        vnc_thread = Thread(target=self.launch_vncviewer, args=args)
        vnc_thread.start()
        self.vnc_threads.append(vnc_thread)
        time.sleep(0.05)


    ##-------------------------------------------------------------------------
    ## Get command line args
    ##-------------------------------------------------------------------------
    def get_args(self):
        self.args = create_parser()


    ##-------------------------------------------------------------------------
    ## Get Configuration
    ##-------------------------------------------------------------------------
    def get_config(self):

        #define files to try loading in order of pref
        filenames=['local_config.yaml', 'keck_vnc_config.yaml']

        #if config file specified, put that at beginning of list
        filename = self.args.config
        if filename is not None:
            if not Path(filename).is_file():
                self.log.error(f'Specified config file "{filename}" does not exist.')
                self.exit_app()
            else:
                filenames.insert(0, filename)

        #find first file that exists
        file = None
        for f in filenames:
            if Path(f).is_file():
                file = f
                break
        if file is None:
            self.log.error(f'No config files found in list: {filenames}')
            self.exit_app()

        #load config file and make sure it has the info we need
        self.log.info(f'Using config file: {file}')

        # open file a first time just to log the raw contents
        contents = open(file).read()
        self.log.debug(f"Contents of config file: {contents}")

        # open file a second time to properly read config
        config = yaml.load(open(file), Loader=yaml.FullLoader)

        cstr = "Parsed Configuration:\n"
        for key, c in config.items():
            cstr += f"\t{key} = " + str(c) + "\n"
        self.log.debug(cstr)

        self.config = config


    ##-------------------------------------------------------------------------
    ## Check Configuration
    ##-------------------------------------------------------------------------
    def check_config(self):

        #check for vncviewer
        #NOTE: Ok if not specified, we will tell them to open vncviewer manually
        #todo: check if valid cmd path?
        self.vncviewerCmd = self.config.get('vncviewer', None)
        if self.vncviewerCmd is None:
            self.log.warning("Config parameter 'vncviewer' undefined.")
            self.log.warning("You will need to open your vnc viewer manually.\n")

        #checks local port start config
        self.local_port = self.LOCAL_PORT_START
        lps = self.config.get('local_port_start', None)
        if lps is not None:
            self.local_port = lps

        #check firewall config
        self.firewall_requested = False
        self.firewall_address = self.config.get('firewall_address', None)
        self.firewall_user = self.config.get('firewall_user', None)
        self.firewall_port = self.config.get('firewall_port', None)

        if self.firewall_address is not None and \
           self.firewall_user is not None and \
           self.firewall_port is not None:
            self.firewall_requested = True

        elif self.firewall_address is not None or \
             self.firewall_user is not None or \
             self.firewall_port is not None:
            self.log.warning("Incomplete firewall configuration detected:")
            if self.firewall_address is None:
                self.log.warning("firewall_address not set")
            if self.firewall_user is None:
                self.log.warning("firewall_user not set")
            if self.firewall_port is None:
                self.log.warning("firewall_port not set")

        #check ssh_pkeys servers_to try
        self.ssh_pkey = self.config.get('ssh_pkey', None)
        if self.ssh_pkey is None:
            self.log.warning("No ssh private key file specified in config file.\n")
        else:
            if not Path(self.ssh_pkey).exists():
                self.log.warning(f"SSH private key path does not exist: {self.ssh_pkey}")

        #check default_sessions
        ds = self.config.get('default_sessions', None)
        self.log.debug(f'Default sessions from config file: {ds}')
        if self.args.authonly is True:
            self.log.debug(f'authonly is True, so default sessions set to []')
            ds = list()
        if ds is not None:
            self.default_sessions = ds


    ##-------------------------------------------------------------------------
    ## Log basic system info
    ##-------------------------------------------------------------------------
    def log_system_info(self):
        #todo: gethostbyname stopped working after I updated mac. need better method
        try:
            self.log.debug(f'System Info: {os.uname()}')
            hostname = socket.gethostname()
            self.log.debug(f'System hostname: {hostname}')
            # ip = socket.gethostbyname(hostname)
            # self.log.debug(f'System IP Address: {ip}')
            self.log.info(f'Remote Observing Software Version = {__version__}')
        except:
            self.log.error("Unable to log system info.")
            trace = traceback.format_exc()
            self.log.debug(trace)


    ##-------------------------------------------------------------------------
    ## Get sessions to open
    ##-------------------------------------------------------------------------
    def get_sessions_requested(self, args):

        #get sessions to open
        sessions = list()
        for session in SESSION_NAMES:
            try:
                requested = getattr(args, session)
            except AttributeError:
                continue

            if requested == True:
                sessions.append (session)

        # create default sessions list if none provided
        if len(sessions) == 0:
            sessions = self.default_sessions

        self.log.debug(f'Sessions to open: {sessions}')
        return sessions


    ##-------------------------------------------------------------------------
    ## Print sessions found for instrument
    ##-------------------------------------------------------------------------
    def print_sessions_found(self):

        print(f"\nSessions found for account '{self.args.account}':")
        for s in self.sessions_found:
            print(s)


    ##-------------------------------------------------------------------------
    ## List Open Tunnels
    ##-------------------------------------------------------------------------
    def list_tunnels(self):

        if len(self.ports_in_use) == 0:
            print(f"No SSH tunnels opened by this program")
        else:
            print(f"\nSSH tunnels:")
            print(f"  Local Port | Desktop   | Remote Connection")
            for p in self.ports_in_use.keys():
                desktop = self.ports_in_use[p][1]
                remote_connection = self.ports_in_use[p][0]
                print(f"  {p:10d} | {desktop:9s} | {remote_connection:s}")


    ##-------------------------------------------------------------------------
    ## Open ssh tunnel
    ##-------------------------------------------------------------------------
    def open_ssh_tunnel(self, server, username, password, ssh_pkey, remote_port,
                        local_port=None, session_name='unknown'):

        # If the local port is not specified attempt to find one dynamically.

        if local_port is None:
            for i in range(0,100):
                if self.is_local_port_in_use(self.local_port):
                    self.local_port += 1
                    continue
                else:
                    local_port = self.local_port
                    self.local_port += 1
                    break

        if local_port is None:
            self.log.error(f"Could not find an open local port for SSH tunnel "
                           f"to {username}@{server}:{remote_port}")
            self.local_port = self.LOCAL_PORT_START
            return False


        address_and_port = f"{username}@{server}:{remote_port}"
        self.log.info(f"Opening SSH tunnel for {address_and_port} "
                 f"on local port {local_port}.")


        # We now know everything we need to know in order to establish the
        # tunnel. Build the command line options and start the child process.
        # The -N and -T options below are somewhat exotic: they request that
        # the login process not execute any commands and that the server does
        # not allocate a pseudo-terminal for the established connection.

        forwarding = f"{local_port}:localhost:{remote_port}"
        command = ['ssh', '-l', username, '-L', forwarding, '-N', '-T', server]

        if ssh_pkey is not None:
            command.append('-i')
            command.append(ssh_pkey)

        self.log.debug('ssh command: ' + ' '.join (command))
        null = subprocess.DEVNULL
        proc = subprocess.Popen(command, stdin=null, stdout=null, stderr=null)


        # Having started the process let's make sure it's actually running.
        # First try polling,  then confirm the requested local port is in use.
        # It's a fatal error if either check fails.

        if proc.poll() is not None:
            raise RuntimeError('subprocess failed to execute ssh')

        # A delay is built-in here as it takes some finite amount of time for
        # ssh to establish the tunnel. 50 checks with a 0.1 second sleep between
        # checks is effectively a five second timeout.

        checks = 50
        while checks > 0:
            result = self.is_local_port_in_use(local_port)
            if result == True:
                break
            else:
                checks -= 1
                time.sleep(0.1)

        if checks == 0:
            raise RuntimeError('ssh tunnel failed to open after 5 seconds')

        in_use = [address_and_port, session_name, proc]
        self.ports_in_use[local_port] = in_use
        return local_port



    ##-------------------------------------------------------------------------
    ##-------------------------------------------------------------------------
    def is_local_port_in_use(self, port):
        cmd = f'lsof -i -P -n | grep LISTEN | grep ":{port} (LISTEN)" | grep -v grep'
        self.log.debug(f'Checking for port {port} in use: ' + cmd)
        proc = subprocess.Popen(cmd, shell=True, stdout=subprocess.PIPE)
        data = proc.communicate()[0]
        data = data.decode("utf-8").strip()

        if len(data) == 0:
            return False
        else:
            self.log.debug(f"Port {port} is in use.")
            return True


    ##-------------------------------------------------------------------------
    ## Launch vncviewer
    ##-------------------------------------------------------------------------
    def launch_vncviewer(self, vncserver, port, geometry=None):

        vncviewercmd = self.config.get('vncviewer', 'vncviewer')
        vncprefix = self.config.get('vncprefix', '')
        vncargs = self.config.get('vncargs', None)

        cmd = [vncviewercmd]
        if vncargs is not None:
            vncargs = vncargs.split()
            cmd = cmd + vncargs
        if self.args.viewonly == True:
            cmd.append('-ViewOnly')
        #todo: make this config on/off so it doesn't break things
        if geometry is not None and geometry != '':
            cmd.append(f'-geometry={geometry}')
        cmd.append(f'{vncprefix}{vncserver}:{port:4d}')

        self.log.debug(f"VNC viewer command: {cmd}")
        null = subprocess.DEVNULL
        proc = subprocess.Popen(cmd, stdin=null, stdout=null, stderr=null)

        #append to proc list so we can terminate on app exit
        self.vnc_processes.append(proc)

        #capture all output and log
        #todo: figure out how to do this realtime as stream instead of only when proc terminates
        # out, err = proc.communicate()
        # out = out.decode()
        # err = err.decode()
        # self.log.debug('vnc comm output: ' + out)
        # if err: self.log.debug('vnc comm err: ' + err)


    ##-------------------------------------------------------------------------
    ## Start soundplay
    ##-------------------------------------------------------------------------
    def start_soundplay(self):

        try:
            #check for existing first and shutdown
            if self.sound is not None:
                self.sound.terminate()

            #config vars
            sound_port = 9798
            aplay = self.config.get('aplay', None)
            soundplayer = self.config.get('soundplayer', None)
            vncserver = self.vncserver

            #Do we need ssh tunnel for this?
            if self.firewall_requested == True:

                account = self.SSH_KEY_ACCOUNT if self.ssh_key_valid else self.args.account
                password = None if self.ssh_key_valid else self.vnc_password
                try:
                    sound_port = self.open_ssh_tunnel(self.vncserver, account,
                                                      password, self.ssh_pkey,
                                                      sound_port, None)
                except:
                    self.log.error(f"Failed to open SSH tunnel for "
                              f"{account}@{self.vncserver}:{sound_port}")
                    trace = traceback.format_exc()
                    self.log.debug(trace)
                    return

                vncserver = 'localhost'

            self.sound = soundplay.soundplay()
            self.sound.connect(self.instrument, vncserver, sound_port,
                               aplay=aplay, player=soundplayer)
            #todo: should we start this as a thread?
            # sound = sound = Thread(target=launch_soundplay, args=(vncserver, 9798, instrument,))
            # soundThread.start()
        except:
            self.log.error('Unable to start soundplay.  See log for details.')
            trace = traceback.format_exc()
            self.log.debug(trace)


    def play_test_sound(self):
        self.log.warning('Playing of a test sound is not yet implemented')


    ##-------------------------------------------------------------------------
    ## Open the firewall hole for ssh traffic
    ##-------------------------------------------------------------------------
    def open_firewall(self, authpass):

        #todo: shorten timeout for mistyped password

        self.log.info(f'Authenticating through firewall as:')
        self.log.info(f' {self.firewall_user}@{self.firewall_address}:{self.firewall_port}')

        tn = Telnet(self.firewall_address, int(self.firewall_port))
        tn.read_until(b"User: ", timeout=5)
        tn.write(f'{self.firewall_user}\n'.encode('ascii'))
        tn.read_until(b"password: ", timeout=5)
        tn.write(f'{authpass}\n'.encode('ascii'))
        tn.read_until(b"Enter your choice: ", timeout=5)
        tn.write('1\n'.encode('ascii'))
        result = tn.read_all().decode('ascii')

        if re.search('User authorized for standard services', result):
            self.log.info('User authorized for standard services')
            return True
        else:
            self.log.error(result)
            return False


    ##-------------------------------------------------------------------------
    ## Close the firewall hole for ssh traffic
    ##-------------------------------------------------------------------------
    def close_firewall(self, authpass):

        if self.firewall_opened == False:
            return

<<<<<<< HEAD
        self.log.info('Closing firewall hole')
=======
        self.log.info('Signing off of firewall authentication')
>>>>>>> 2f8b108e
        tn = Telnet(self.firewall_address, int(self.firewall_port))
        tn.read_until(b"User: ", timeout=5)
        tn.write(f'{self.firewall_user}\n'.encode('ascii'))
        tn.read_until(b"password: ", timeout=5)
        tn.write(f'{authpass}\n'.encode('ascii'))
        tn.read_until(b"Enter your choice: ", timeout=5)
        tn.write('2\n'.encode('ascii'))
        result = tn.read_all().decode('ascii')

        if re.search('User was signed off from all services', result):
            self.log.info('User was signed off from all services')
        else:
            self.log.error(result)


    ##-------------------------------------------------------------------------
    ## Check to see whether the firewall hole is already open.
    ##-------------------------------------------------------------------------
    def test_firewall(self):
        ''' Return True if the sshuser firewall hole is open; otherwise
            return False. Also return False if the test cannot be performed.
        '''

        try:
            netcat = subprocess.check_output(['which', 'ncat'])
        except subprocess.CalledProcessError:
            netcat = None

        try:
            ping = subprocess.check_output(['which', 'ping'])
        except subprocess.CalledProcessError:
            ping = None


        # The netcat test is more rigorous, in that it attempts to contact
        # an ssh daemon that should be available to us after opening the
        # firewall hole. The ping check is a reasonable fallback and was
        # the traditional way the old mainland observing script would confirm
        # the firewall status.

        if netcat is not None:
            netcat = netcat.decode()
            netcat = netcat.strip()
            command = [netcat, 'sshserver1.keck.hawaii.edu', '22', '-w', '2']

        elif ping is not None:
            ping = ping.decode()
            ping = ping.strip()
            command = [ping, '128.171.95.100']

            os = platform.system()
            os = os.lower()

            # Ping once, wait up to five seconds for a response.
            if os == 'linux':
                command.extend(['-c', '1', '-w', '5'])
            elif os == 'darwin':
                command.extend(['-c', '1', '-W', '5000'])
            else:
                # Don't understand how ping works on this platform.
                return False

        else:
            # No way to check the firewall status. Assume it is closed,
            # authentication will be required.
            return False

        self.log.debug('firewall test: ' + ' '.join (command))
        null = subprocess.DEVNULL
        proc = subprocess.Popen(command, stdin=null, stdout=null, stderr=null)
        result = proc.wait()

        if result == 0:
            return True

        return False


    ##-------------------------------------------------------------------------
    ## Determine Instrument
    ##-------------------------------------------------------------------------
    def determine_instrument(self, account):
        accounts = {'mosfire':  [f'mosfire{i}' for i in range(1,10)],
                    'hires':    [f'hires{i}'   for i in range(1,10)],
                    'osiris':   [f'osiris{i}'  for i in range(1,10)],
                    'lris':     [f'lris{i}'    for i in range(1,10)],
                    'nires':    [f'nires{i}'   for i in range(1,10)],
                    'deimos':   [f'deimos{i}'  for i in range(1,10)],
                    'esi':      [f'esi{i}'     for i in range(1,10)],
                    'nirc2':    [f'nirc{i}'    for i in range(1,10)],
                    'nirspec':  [f'nspec{i}'   for i in range(1,10)],
                    'kcwi':     [f'kcwi{i}'    for i in range(1,10)],
                   }
        accounts['mosfire'].append('moseng')
        accounts['hires'].append('hireseng')
        accounts['osiris'].append('osrseng')
        accounts['lris'].append('lriseng')
        accounts['nires'].append('nireseng')
        accounts['deimos'].append('dmoseng')
        accounts['esi'].append('esieng')
        accounts['nirc2'].append('nirc2eng')
        accounts['nirspec'].append('nspeceng')
        accounts['kcwi'].append('kcwieng')

        telescope = {'mosfire': 1,
                     'hires':   1,
                     'osiris':  1,
                     'lris':    1,
                     'nires':   2,
                     'deimos':  2,
                     'esi':     2,
                     'nirc2':   2,
                     'nirspec': 2,
                     'kcwi':    2,
                    }

        for instrument in accounts.keys():
            if account.lower() in accounts[instrument]:
                return instrument, telescope[instrument]

        return None, None


    ##-------------------------------------------------------------------------
    ## Utility function for opening ssh client, executing command and closing
    ##-------------------------------------------------------------------------
    def do_ssh_cmd(self, cmd, server, account, password):
        try:
            output = None
            self.log.debug(f'Trying SSH connect to {server} as {account}:')

            client = paramiko.SSHClient()
            client.load_system_host_keys()
            client.set_missing_host_key_policy(paramiko.WarningPolicy())
            client.set_missing_host_key_policy(paramiko.AutoAddPolicy())
            client.connect(
                server,
                port = 22,
                timeout = 6,
                key_filename=self.ssh_pkey,
                username = account,
                password = password)
            self.log.info('  Connected')
        except TimeoutError:
            self.log.error('  Timeout')
        except Exception as e:
            self.log.error('  Failed: ' + str(e))
            trace = traceback.format_exc()
            self.log.debug(trace)
        else:
            self.log.debug(f'Command: {cmd}')
            stdin, stdout, stderr = client.exec_command(cmd)
            output = stdout.read()
            output = output.decode().strip('\n')
            self.log.debug(f"Output: '{output}'")
        finally:
            client.close()
            return output


    ##-------------------------------------------------------------------------
    ## Validate ssh key on remote vnc server
    ##-------------------------------------------------------------------------
    def validate_ssh_key(self):
        self.log.info(f"Validating ssh key...")

        self.ssh_key_valid = False
        cmd = 'whoami'
        data = self.do_ssh_cmd(cmd, self.SSH_KEY_SERVER, self.SSH_KEY_ACCOUNT,
                               None)

        if data == self.SSH_KEY_ACCOUNT:
            self.ssh_key_valid = True

        if self.ssh_key_valid == True:
            self.log.info("  SSH key OK")
        else:
            self.log.error("  SSH key invalid")


    ##-------------------------------------------------------------------------
    ## Get engv account for instrument
    ##-------------------------------------------------------------------------
    def get_engv_account(self, instrument):
        self.log.info(f"Getting engv account for instrument {instrument} ...")

        cmd = f'setenv INSTRUMENT {instrument}; kvncinfo -engineering'
        data = self.do_ssh_cmd(cmd, self.SSH_KEY_SERVER, self.SSH_KEY_ACCOUNT,
                               None)

        engv = None
        if data and ' ' not in data:
            engv = data

        if engv is not None:
            self.log.debug("engv account is: '{}'")
        else:
            self.log.error("Could not get engv account info.")

        return engv


    ##-------------------------------------------------------------------------
    ## Determine VNC Server
    ##-------------------------------------------------------------------------
    def get_vnc_server(self, account, password, instrument):
        self.log.info(f"Determining VNC server for '{account}'...")
        vncserver = None
        for server in self.servers_to_try:
            server += ".keck.hawaii.edu"
            cmd = f'kvncinfo -server -I {instrument}'
            data = self.do_ssh_cmd(cmd, server, account, password)
            if data is not None and ' ' not in data:
                vncserver = data
                self.log.info(f"Got VNC server: '{vncserver}'")
                break

        # todo: Temporary hack for KCWI
        if vncserver == 'vm-kcwivnc':
            vncserver = 'kcwi'

        if vncserver is not None and 'keck.hawaii.edu' not in vncserver:
            vncserver += '.keck.hawaii.edu'

        return vncserver


    ##-------------------------------------------------------------------------
    ## Determine VNC Sessions
    ##-------------------------------------------------------------------------
    def get_vnc_sessions(self, vncserver, instrument, account, password,
                         instr_account):
        self.log.info(f"Connecting to {account}@{vncserver} to get VNC sessions list")

        sessions = list()
        cmd = f'setenv INSTRUMENT {instrument}; kvncstatus -a'
        data = self.do_ssh_cmd(cmd, vncserver, account, password)
        lines = data.split('\n')
        for line in lines:
            if line[0] != '#':
                if len(line.split()) != 4:
                    self.log.error(f'Unable to parse line: "{line}"')
                else:
                    display, desktop, user, pid = line.split()
                    s = VNCSession(display=display, desktop=desktop, user=user, pid=pid)
                    if s.user == instr_account:
                        sessions.append(s)
        # Add "status" session for either K1 or K2 as appropriate
        sessions.append(VNCSession(name='status', display=self.STATUS_PORT,
                                   desktop='FACSUM & XMET', user=''))

        self.log.debug(f'  Got {len(sessions)} sessions')
        for s in sessions:
            self.log.debug(s)
        return sessions


    ##-------------------------------------------------------------------------
    ## Close ssh threads
    ##-------------------------------------------------------------------------
    def close_ssh_thread(self, p):
        try:
            remote_connection, desktop, process = self.ports_in_use.pop(p, None)
        except KeyError:
            return

        self.log.info(f" Closing SSH tunnel for port {p:d}, {desktop:s} "
                 f"on {remote_connection:s}")
        process.kill()


    def close_ssh_threads(self):
        for p in list(self.ports_in_use.keys()):
            self.close_ssh_thread(p)


    ##-------------------------------------------------------------------------
    ## Calculate vnc windows size and position
    ##-------------------------------------------------------------------------
    def calc_window_geometry(self):

        self.log.debug(f"Calculating VNC window geometry...")

        #get screen dimensions
        #alternate command: xrandr |grep \* | awk '{print $1}'
        cmd = "xdpyinfo | grep dimensions | awk '{print $2}' | awk -Fx '{print $1, $2}'"
        p1 = subprocess.Popen(cmd, shell=True, stdout=subprocess.PIPE)
        out = p1.communicate()[0].decode('utf-8')
        screen_width, screen_height = [int(x) for x in out.split()]
        self.log.debug(f"Screen size: {screen_width}x{screen_height}")

        #get num rows and cols
        #todo: assumming 2x2 always for now; make smarter
        num_win = len(self.sessions_requested)
        cols = 2
        rows = 2

        #window coord and size config overrides
        window_positions = self.config.get('window_positions', None)
        window_size = self.config.get('window_size', None)

        #get window width height
        if window_size is None:
            ww = round(screen_width / cols)
            wh = round(screen_height / rows)
        else:
            ww = window_size[0]
            wh = window_size[1]

        #get x/y coords (assume two rows)
        self.geometry = list()
        for row in range(0, rows):
            for col in range(0, cols):
                x = round(col * screen_width/cols)
                y = round(row * screen_height/rows)
                if window_positions is not None:
                    index = len(self.geometry) % len(window_positions)
                    x = window_positions[index][0]
                    y = window_positions[index][1]
                self.geometry.append([ww, wh, x, y])

        self.log.debug('geometry: ' + str(self.geometry))


    ##-------------------------------------------------------------------------
    ## Position vncviewers
    ##-------------------------------------------------------------------------
    def position_vnc_windows(self):

        self.log.info(f"Positioning VNC windows...")

        #get all x-window processes
        #NOTE: using wmctrl (does not work for Mac)
        #alternate option: xdotool?
        xlines = list()
        cmd = ['wmctrl', '-l']
        proc = subprocess.Popen(cmd, stdout=subprocess.PIPE)
        while True:
            line = proc.stdout.readline()
            if line is None or line == '':
                break
            line = line.rstrip().decode('utf-8')
            self.log.debug(f'wmctrl line: {line}')
            xlines.append(line)

        #reposition each vnc session window
        for i, session in enumerate(self.sessions_requested):
            self.log.debug(f'Search xlines for "{session}"')
            win_id = None
            for line in xlines:
                if session not in line:
                    continue
                parts = line.split()
                win_id = parts[0]

            if win_id is not None:
                index = i % len(self.geometry)
                geom = self.geometry[index]
                ww = geom[0]
                wh = geom[1]
                wx = geom[2]
                wy = geom[3]
                # cmd = ['wmctrl', '-i', '-r', win_id, '-e', f'0,{wx},{wy},{ww},{wh}']
                cmd = ['wmctrl', '-i', '-r', win_id, '-e',
                       f'0,{wx},{wy},-1,-1']
                self.log.debug(f"Positioning '{session}' with command: " + ' '.join(cmd))
                proc = subprocess.Popen(cmd, stdout=subprocess.PIPE)
            else:
                self.log.info(f"Could not find window process for VNC session '{session}'")


    ##-------------------------------------------------------------------------
    ## Prompt command line menu and wait for quit signal
    ##-------------------------------------------------------------------------
    def prompt_menu(self):

        line_length = 50
        lines = [f"-"*(line_length),
                 f"          Keck Remote Observing (v{__version__})",
                 f"                        MENU",
                 f"-"*(line_length),
                 f"  l               List sessions available",
                 f"  [session name]  Open VNC session by name",
                 f"  w               Position VNC windows",
                 f"  s               Soundplayer restart",
                 f"  u               Upload log to Keck",
                 f"  t               List local ports in use",
                 f"  c [port]        Close ssh tunnel on local port",
                 f"  v               Check if software is up to date",
                 f"  q               Quit (or Control-C)",
                 f"-"*(line_length),
                 ]

        boxed = list()
        for line in lines:
            boxed.append ('|' + line.ljust(line_length) + '|')

        menu = list()
        menu.append('')
        menu.extend(boxed)
        menu.append('> ')
        menu = '\n'.join(menu)

        quit = False
        while quit == False:
            cmd = input(menu)
            cmd = cmd.strip()
            cmd = cmd.lower()

            if cmd == '':
                continue

            self.log.info(f'Recieved command "{cmd}"')
            cmatch = re.match(r'c (\d+)', cmd)

            if cmd == 'q':
                quit = True
            elif cmd == 'w':
                try:
                    self.position_vnc_windows()
                except:
                    self.log.error("Failed to reposition windows.  See log for details.")
                    trace = traceback.format_exc()
                    self.log.debug(trace)
            elif cmd == 'p':
                self.play_test_sound()
            elif cmd == 's':
                self.start_soundplay()
            elif cmd == 'u':
                self.upload_log()
            elif cmd == 'l':
                self.print_sessions_found()
            elif cmd == 't':
                self.list_tunnels()
            elif cmd == 'v':
                self.check_version()
            elif cmd in [s.name for s in self.sessions_found]:
                self.start_vnc_session(cmd)
            elif cmatch is not None:
                self.close_ssh_thread(int(cmatch.group(1)))
            else:
                self.log.error('Unrecognized command: ' + repr(cmd))


    ##-------------------------------------------------------------------------
    ## Check for latest version number on GitHub
    ##-------------------------------------------------------------------------
    def check_version(self):
        url = ('https://raw.githubusercontent.com/KeckObservatory/'
               'RemoteObserving/master/keck_vnc_launcher.py')
        try:
            import requests
            from packaging import version
            r = requests.get(url)
            findversion = re.search("__version__ = '(\d.+)'\n", r.text)
            if findversion is not None:
                remote_version = version.parse(findversion.group(1))
                local_version = version.parse(__version__)
            else:
                self.log.warning(f'Unable to determine software version on GitHub')
                return
            if remote_version == local_version:
                self.log.info(f'Your software is up to date (v{__version__})')
            elif remote_version > local_version:
                self.log.info(f'Your software (v{__version__}) is ahead of the released version')
            else:
                self.log.warning(f'Your local software (v{__version__}) is behind '
                                 f'the currently available version '
                                 f'(v{remote_version})')
        except:
            self.log.warning("Unable to verify remote version")

    ##-------------------------------------------------------------------------
    ## Upload log file to Keck
    ##-------------------------------------------------------------------------
    def upload_log(self):
        try:
            user = self.SSH_KEY_ACCOUNT if self.ssh_key_valid else self.args.account
            pw = None if self.ssh_key_valid else self.vnc_password

            client = paramiko.SSHClient()
            client.load_system_host_keys()
            client.set_missing_host_key_policy(paramiko.WarningPolicy())
            client.set_missing_host_key_policy(paramiko.AutoAddPolicy())
            client.connect(
                self.vncserver,
                port = 22,
                timeout = 6,
                key_filename=self.ssh_pkey,
                username = user,
                password = pw)
            sftp = client.open_sftp()
            self.log.info('  Connected SFTP')

            logfile_handlers = [lh for lh in self.log.handlers if
                                isinstance(lh, logging.FileHandler)]
            logfile = Path(logfile_handlers.pop(0).baseFilename)
            destination = logfile.name
            sftp.put(logfile, destination)
            self.log.info(f'  Uploaded {logfile.name}')
            self.log.info(f'  to {self.args.account}@{self.vncserver}:{destination}')
        except TimeoutError:
            self.log.error('  Timed out trying to upload log file')
        except Exception as e:
            self.log.error('  Unable to upload logfile: ' + str(e))
            trace = traceback.format_exc()
            self.log.debug(trace)


    ##-------------------------------------------------------------------------
    ## Terminate all vnc processes
    ##-------------------------------------------------------------------------
    def kill_vnc_processes(self, msg=None):

        self.log.info('Terminating all VNC sessions.')
        try:
            #NOTE: poll() value of None means it still exists.
            while self.vnc_processes:
                proc = self.vnc_processes.pop()
                self.log.debug('terminating VNC process: ' + str(proc.args))
                if proc.poll() == None:
                    proc.terminate()

        except:
            self.log.error("Failed to terminate VNC sessions.  See log for details.")
            trace = traceback.format_exc()
            self.log.debug(trace)


    ##-------------------------------------------------------------------------
    ## Common app exit point
    ##-------------------------------------------------------------------------
    def exit_app(self, msg=None):

        #hack for preventing this function from being called twice
        #todo: need to figure out how to use atexit with threads properly
        if self.exit == True:
            return

        self.exit = True
        #todo: Fix app exit so certain clean ups don't cause errors
        #(ie thread not started, etc
        if msg is not None:
            self.log.info(msg)

        if self.sound is not None:
            self.sound.terminate()

        self.close_ssh_threads()

        close_requested = self.config.get('firewall_cleanup', False)
        if close_requested == True:
            try:
                self.close_firewall(self.firewall_pass)
            except:
                self.log.error('Unable to close the firewall hole!')
        else:
            self.log.info('Leaving firewall authentication unchanged.')

        #close vnc sessions
        self.kill_vnc_processes()

        self.log.info("EXITING APP\n")
        sys.exit(1)


    ##-------------------------------------------------------------------------
    ## Handle fatal error
    ##-------------------------------------------------------------------------
    def handle_fatal_error(self, error):

        #helpful user error message
        supportEmail = 'mainland_observing@keck.hawaii.edu'
        print("\n****** PROGRAM ERROR ******\n")
        print("Error message: " + str(error) + "\n")
        print("If you need troubleshooting assistance:")
        print(f"* Email {supportEmail}\n")
        #todo: call number, website?

        #Log error if we have a log object (otherwise dump error to stdout)
        #and call exit_app function
        msg = traceback.format_exc()

        if self.log is None:
            print(msg)
        else:
            logfile = self.log.handlers[0].baseFilename
            print(f"* Attach log file at: {logfile}\n")
            self.log.debug(f"\n\n!!!!! PROGRAM ERROR:\n{msg}\n")

        self.exit_app()


##-------------------------------------------------------------------------
## Create argument parser
##-------------------------------------------------------------------------
def create_parser():
    ## create a parser object for understanding command-line arguments
    description = (f"Keck VNC Launcher (v{__version__}). This program is used "
                   f"by approved Keck Remote Observing sites to launch VNC "
                   f"sessions for the specified instrument account. For "
                   f"help or information on how to configure the code, please "
                   f"see the included README.md file or email "
                   f"mainland_observing@keck.hawaii.edu")
    parser = argparse.ArgumentParser(description=description)

    ## add flags
    parser.add_argument("--authonly", dest="authonly",
        default=False, action="store_true",
        help="Authenticate through firewall, but do not start VNC sessions.")
    parser.add_argument("--nosound", dest="nosound",
        default=False, action="store_true",
        help="Skip start of soundplay application.")
    parser.add_argument("--viewonly", dest="viewonly",
        default=False, action="store_true",
        help="Open VNC sessions in View Only mode (only for TigerVnC viewer)")
    parser.add_argument("--nosshkey", dest="nosshkey",
        default=False, action="store_true",
        help=argparse.SUPPRESS)
    for name in SESSION_NAMES:
        parser.add_argument(f"--{name}",
            dest=name,
            default=False,
            action="store_true",
            help=f"Open {name} VNC session")

    ## add arguments
    parser.add_argument("account", type=str, nargs='?', default='hires1',
                        help="The user account.")

    ## add options
    parser.add_argument("-c", "--config", dest="config", type=str,
        help="Path to local configuration file.")

    #parse
    return parser.parse_args()

##-------------------------------------------------------------------------
## Create logger
##-------------------------------------------------------------------------
def create_logger():

    try:
        ## Create logger object
        log = logging.getLogger('KRO')
        log.setLevel(logging.DEBUG)

        #create log file and log dir if not exist
        ymd = datetime.utcnow().date().strftime('%Y%m%d')
        Path('logs/').mkdir(parents=True, exist_ok=True)

        #file handler (full debug logging)
        logFile = f'logs/keck-remote-log-utc-{ymd}.txt'
        logFileHandler = logging.FileHandler(logFile)
        logFileHandler.setLevel(logging.DEBUG)
        logFormat = logging.Formatter('%(asctime)s UT - %(levelname)s: %(message)s')
        logFormat.converter = time.gmtime
        logFileHandler.setFormatter(logFormat)
        log.addHandler(logFileHandler)

        #stream/console handler (info+ only)
        logConsoleHandler = logging.StreamHandler()
        logConsoleHandler.setLevel(logging.INFO)
        logFormat = logging.Formatter(' %(levelname)8s: %(message)s')
        logFormat.converter = time.gmtime
        logConsoleHandler.setFormatter(logFormat)

        log.addHandler(logConsoleHandler)

    except Exception as error:
        print(str(error))
        print(f"ERROR: Unable to create logger at {logFile}")
        print("Make sure you have write access to this directory.\n")
        log.info("EXITING APP\n")
        sys.exit(1)


##-------------------------------------------------------------------------
## Start from command line
##-------------------------------------------------------------------------
if __name__ == '__main__':

    #catch all exceptions so we can exit gracefully
    try:
        create_logger()
        kvl = KeckVncLauncher()
        kvl.start()
    except Exception as error:
        kvl.handle_fatal_error(error)

<|MERGE_RESOLUTION|>--- conflicted
+++ resolved
@@ -119,7 +119,6 @@
         ##---------------------------------------------------------------------
 
         if self.firewall_requested == True:
-<<<<<<< HEAD
             self.firewall_opened = self.test_firewall()
         else:
             self.firewall_opened = False
@@ -142,11 +141,7 @@
                 if firewall_pass != '':
                     self.firewall_pass = firewall_pass
 
-
         if self.firewall_requested == True and self.firewall_opened == False:
-=======
-            self.firewall_pass = getpass(f"Password for firewall authentication: ")
->>>>>>> 2f8b108e
             try:
                 self.firewall_opened = self.open_firewall(self.firewall_pass)
             except:
@@ -735,11 +730,7 @@
         if self.firewall_opened == False:
             return
 
-<<<<<<< HEAD
         self.log.info('Closing firewall hole')
-=======
-        self.log.info('Signing off of firewall authentication')
->>>>>>> 2f8b108e
         tn = Telnet(self.firewall_address, int(self.firewall_port))
         tn.read_until(b"User: ", timeout=5)
         tn.write(f'{self.firewall_user}\n'.encode('ascii'))
