#! /usr/bin/env python3

## Import standard modules
import argparse
import atexit
from datetime import datetime
from getpass import getpass
import logging
import math
import os
<<<<<<< HEAD
import pathlib
=======
import paramiko
from pathlib import Path
>>>>>>> 8eda9ac6
import platform
import re
import socket
import subprocess
import sys
from telnetlib import Telnet
from threading import Thread
import time
import traceback
import warnings
import yaml

## Import local modules
import soundplay


__version__ = '1.0.0rc6'

SESSION_NAMES = ('control0', 'control1', 'control2',
                 'analysis0', 'analysis1', 'analysis2',
                 'telanalys', 'telstatus', 'status')


class VNCSession(object):
    '''An object to contain information about a VNC session.
    '''
    def __init__(self, name=None, display=None, desktop=None, user=None, pid=None):
        if name is None and display is not None:
            name = desktop.split('-')[2]
        self.name = name
        self.display = display
        self.desktop = desktop
        self.user = user
        self.pid = pid

    def __str__(self):
        return f"  {self.name:12s} {self.display:5s} {self.desktop:s}"


class KeckVncLauncher(object):

    def __init__(self):
        #init vars we need to shutdown app properly
        self.config = None
        self.log = None
        self.sound = None
        self.firewall_pass = None
        self.ports_in_use = dict()
        self.vnc_threads = list()
        self.vnc_processes = list()
        self.firewall_requested = False
        self.firewall_opened = False
        self.instrument = None
        self.vnc_password = None
        self.vncserver = None
        self.ssh_key_valid = False
        self.exit = False

        self.log = logging.getLogger('KRO')


        #default start sessions
        self.default_sessions = [
            'control0',
            'control1',
            'control2',
            'telstatus',
        ]

        #default servers to try at Keck
        self.servers_to_try = ['svncserver2', 'svncserver1', 'kcwi', 'mosfire']

        #NOTE: 'status' session on different server and always on port 1,
        # so assign localport to constant to avoid conflict
        self.STATUS_PORT = ':1'
        self.LOCAL_PORT_START = 5901

        #ssh key constants
        self.SSH_KEY_ACCOUNT = 'kvnc'
        self.SSH_KEY_SERVER = 'svncserver2.keck.hawaii.edu'


    ##-------------------------------------------------------------------------
    ## Start point (main)
    ##-------------------------------------------------------------------------
    def start(self):

        ##---------------------------------------------------------------------
        ## Parse command line args and get config
        ##---------------------------------------------------------------------
        self.log.debug("\n***** PROGRAM STARTED *****\nCommand: "+' '.join(sys.argv))
        self.get_args()
        self.get_config()
        self.check_config()

        ##---------------------------------------------------------------------
        ## Log basic system info
        ##---------------------------------------------------------------------
        self.log_system_info()
        self.check_version()

        ##---------------------------------------------------------------------
        ## Authenticate Through Firewall (or Disconnect)
        ##---------------------------------------------------------------------

        if self.firewall_requested == True:
            self.firewall_opened = self.test_firewall()
        else:
            self.firewall_opened = False

        # Only prompt for the firewall password if it is required for opening
        # or closing the firewall hole.

        need_password = False
        close_requested = self.config.get('firewall_cleanup', False)
        if close_requested == True:
            need_password = True

        if self.firewall_requested == True and self.firewall_opened == False:
            need_password = True

        if need_password == True:
            while self.firewall_pass is None:
                firewall_pass = getpass(f"Password for firewall authentication: ")
                firewall_pass = firewall_pass.strip()
                if firewall_pass != '':
                    self.firewall_pass = firewall_pass

        if self.firewall_requested == True and self.firewall_opened == False:
            try:
                self.firewall_opened = self.open_firewall(self.firewall_pass)
            except:
                self.log.error('Unable to authenticate through firewall')
                trace = traceback.format_exc()
                self.log.debug(trace)

            if self.firewall_opened == False:
                self.exit_app('Authentication failure!')


        ##---------------------------------------------------------------------
        ## Determine sessions to open
        ##---------------------------------------------------------------------
        self.sessions_requested = self.get_sessions_requested(self.args)


        ##---------------------------------------------------------------------
        ## Determine instrument
        ##---------------------------------------------------------------------
        self.instrument, self.tel = self.determine_instrument(self.args.account)
        if self.instrument is None:
            self.exit_app(f'Invalid instrument account: "{self.args.account}"')


        ##---------------------------------------------------------------------
        ## Validate ssh key or use alt method?
        ##---------------------------------------------------------------------
        if self.args.nosshkey is False and self.config.get('nosshkey', None) is None:
            self.validate_ssh_key()
            if self.ssh_key_valid == False:
                self.log.error("\n\n\tCould not validate SSH key.\n\t"\
                          "Contact mainland_observing@keck.hawaii.edu "\
                          "for other options to connect remotely.\n")
                self.exit_app()
        else:
<<<<<<< HEAD
            while self.vnc_password is None:
                vnc_password = getpass.getpass(f"Password for user {self.args.account}: ")
                vnc_password = vnc_password.strip()
                if vnc_password != '':
                    self.vnc_password = vnc_password
=======
            self.vnc_password = getpass(f"Password for user {self.args.account}: ")
>>>>>>> 8eda9ac6


        ##---------------------------------------------------------------------
        ## Determine VNC server
        ##---------------------------------------------------------------------
        if self.ssh_key_valid == True:
            self.vncserver = self.get_vnc_server(self.SSH_KEY_ACCOUNT,
                                                 None,
                                                 self.instrument)
        else:
            self.vncserver = self.get_vnc_server(self.args.account,
                                                 self.vnc_password,
                                                 self.instrument)
        if self.vncserver is None:
            self.exit_app("Could not determine VNC server.")


        ##---------------------------------------------------------------------
        ## Determine VNC Sessions
        ##---------------------------------------------------------------------
        if self.ssh_key_valid == True:
            # self.engv_account = self.get_engv_account(self.instrument)
            self.sessions_found = self.get_vnc_sessions(self.vncserver,
                                                        self.instrument,
                                                        self.SSH_KEY_ACCOUNT,
                                                        None,
                                                        self.args.account)
        else:
            self.sessions_found = self.get_vnc_sessions(self.vncserver,
                                                        self.instrument,
                                                        self.args.account,
                                                        self.vnc_password,
                                                        self.args.account)
        if self.args.authonly is False and\
                (not self.sessions_found or len(self.sessions_found) == 0):
            self.exit_app('No VNC sessions found')


        ##---------------------------------------------------------------------
        ## Open requested sessions
        ##---------------------------------------------------------------------
        self.calc_window_geometry()
        self.ports_in_use = dict()
        self.vnc_threads = list()
        self.vnc_processes = list()
        for session_name in self.sessions_requested:
            self.start_vnc_session(session_name)


        ##---------------------------------------------------------------------
        ## Open Soundplay
        ##---------------------------------------------------------------------
        sound = None
        if self.args.nosound is False and self.config.get('nosound', False) != True:
            self.start_soundplay()


        ##---------------------------------------------------------------------
        ## Wait for quit signal, then all done
        ##---------------------------------------------------------------------
        atexit.register(self.exit_app, msg="App exit")
        self.prompt_menu()
        self.exit_app()
        #todo: Do we need to call exit here explicitly?  App was not exiting on
        # MacOs but does on linux.


    ##-------------------------------------------------------------------------
    ## Start VNC session
    ##-------------------------------------------------------------------------
    def start_vnc_session(self, session_name):

        self.log.info(f"Opening VNCviewer for '{session_name}'")

#         try:
        #get session data by name
        session = None
        for s in self.sessions_found:
            if s.name == session_name:
                session = s
        if session is None:
            self.log.error(f"No server VNC session found for '{session_name}'.")
            self.print_sessions_found()
            return

        #determine vncserver (only different for "status")
        vncserver = self.vncserver
        if session_name == 'status':
            vncserver = f"svncserver{self.tel}.keck.hawaii.edu"

        #get remote port
        display = int(session.display[1:])
        port = int(f"59{display:02d}")

        ## If authenticating, open SSH tunnel for appropriate ports
        if self.firewall_requested == True:

            #determine account and password
            account = self.SSH_KEY_ACCOUNT if self.ssh_key_valid else self.args.account
            password = None if self.ssh_key_valid else self.vnc_password

            # determine if there is already a tunnel for this session
            local_port = None
            for p in self.ports_in_use.keys():
                if session_name == self.ports_in_use[p][1]:
                    local_port = p
                    vncserver = 'localhost'
                    self.log.info(f"Found existing SSH tunnel on port {port}")
                    break

            #open ssh tunnel
            if local_port is None:
                try:
                    local_port = self.open_ssh_tunnel(vncserver, account,
                                                      password, self.ssh_pkey,
                                                      port, None,
                                                      session_name=session_name)
                except:
                    self.log.error(f"Failed to open SSH tunnel for "
                              f"{account}@{vncserver}:{port}")
                    trace = traceback.format_exc()
                    self.log.debug(trace)
                    return

                vncserver = 'localhost'
        else:
            local_port = port

        #If vncviewer is not defined, then prompt them to open manually and
        # return now
        if self.config['vncviewer'] in [None, 'None', 'none']:
            self.log.info(f"\nNo VNC viewer application specified")
            self.log.info(f"Open your VNC viewer manually\n")
            return

        #determine geometry
        #NOTE: This doesn't work for mac so only trying for linux
        geometry = ''
        if 'linux' in platform.system().lower():
            i = len(self.vnc_threads) % len(self.geometry)
            geom = self.geometry[i]
            width = geom[0]
            height = geom[1]
            xpos = geom[2]
            ypos = geom[3]
            # if width is not None and height is not None:
            #     geometry += f'{width}x{height}'
            if xpos is not None and ypos is not None:
                geometry += f'+{xpos}+{ypos}'

        ## Open vncviewer as separate thread
        args = (vncserver, local_port, geometry)
        vnc_thread = Thread(target=self.launch_vncviewer, args=args)
        vnc_thread.start()
        self.vnc_threads.append(vnc_thread)
        time.sleep(0.05)


    ##-------------------------------------------------------------------------
    ## Get command line args
    ##-------------------------------------------------------------------------
    def get_args(self):
        self.args = create_parser()


    ##-------------------------------------------------------------------------
    ## Get Configuration
    ##-------------------------------------------------------------------------
    def get_config(self):

        #define files to try loading in order of pref
        filenames=['local_config.yaml', 'keck_vnc_config.yaml']

        #if config file specified, put that at beginning of list
        filename = self.args.config
        if filename is not None:
            if not Path(filename).is_file():
                self.log.error(f'Specified config file "{filename}" does not exist.')
                self.exit_app()
            else:
                filenames.insert(0, filename)

        #find first file that exists
        file = None
        for f in filenames:
            if Path(f).is_file():
                file = f
                break
        if file is None:
            self.log.error(f'No config files found in list: {filenames}')
            self.exit_app()

        #load config file and make sure it has the info we need
        self.log.info(f'Using config file: {file}')

        # open file a first time just to log the raw contents
        contents = open(file).read()
        self.log.debug(f"Contents of config file: {contents}")

        # open file a second time to properly read config
        config = yaml.load(open(file), Loader=yaml.FullLoader)

        cstr = "Parsed Configuration:\n"
        for key, c in config.items():
            cstr += f"\t{key} = " + str(c) + "\n"
        self.log.debug(cstr)

        self.config = config


    ##-------------------------------------------------------------------------
    ## Check Configuration
    ##-------------------------------------------------------------------------
    def check_config(self):

        #check for vncviewer
        #NOTE: Ok if not specified, we will tell them to open vncviewer manually
        #todo: check if valid cmd path?
        self.vncviewerCmd = self.config.get('vncviewer', None)
        if self.vncviewerCmd is None:
            self.log.warning("Config parameter 'vncviewer' undefined.")
            self.log.warning("You will need to open your vnc viewer manually.\n")

        #checks local port start config
        self.local_port = self.LOCAL_PORT_START
        lps = self.config.get('local_port_start', None)
        if lps is not None:
            self.local_port = lps

        #check firewall config
        self.firewall_requested = False
        self.firewall_address = self.config.get('firewall_address', None)
        self.firewall_user = self.config.get('firewall_user', None)
        self.firewall_port = self.config.get('firewall_port', None)

        if self.firewall_address is not None and \
           self.firewall_user is not None and \
           self.firewall_port is not None:
            self.firewall_requested = True

        elif self.firewall_address is not None or \
             self.firewall_user is not None or \
             self.firewall_port is not None:
            self.log.warning("Incomplete firewall configuration detected:")
            if self.firewall_address is None:
                self.log.warning("firewall_address not set")
            if self.firewall_user is None:
                self.log.warning("firewall_user not set")
            if self.firewall_port is None:
                self.log.warning("firewall_port not set")

        #check ssh_pkeys servers_to try
        self.ssh_pkey = self.config.get('ssh_pkey', None)
        if self.ssh_pkey is None:
            self.log.warning("No ssh private key file specified in config file.\n")
        else:
            if not Path(self.ssh_pkey).exists():
                self.log.warning(f"SSH private key path does not exist: {self.ssh_pkey}")

        #check default_sessions
        ds = self.config.get('default_sessions', None)
        self.log.debug(f'Default sessions from config file: {ds}')
        if self.args.authonly is True:
            self.log.debug(f'authonly is True, so default sessions set to []')
            ds = list()
        if ds is not None:
            self.default_sessions = ds


    ##-------------------------------------------------------------------------
    ## Log basic system info
    ##-------------------------------------------------------------------------
    def log_system_info(self):
        #todo: gethostbyname stopped working after I updated mac. need better method
        try:
            self.log.debug(f'System Info: {os.uname()}')
            hostname = socket.gethostname()
            self.log.debug(f'System hostname: {hostname}')
            # ip = socket.gethostbyname(hostname)
            # self.log.debug(f'System IP Address: {ip}')
            self.log.info(f'Remote Observing Software Version = {__version__}')
        except:
            self.log.error("Unable to log system info.")
            trace = traceback.format_exc()
            self.log.debug(trace)


    ##-------------------------------------------------------------------------
    ## Get sessions to open
    ##-------------------------------------------------------------------------
    def get_sessions_requested(self, args):

        #get sessions to open
        sessions = list()
        for session in SESSION_NAMES:
            try:
                requested = getattr(args, session)
            except AttributeError:
                continue

            if requested == True:
                sessions.append (session)

        # create default sessions list if none provided
        if len(sessions) == 0:
            sessions = self.default_sessions

        self.log.debug(f'Sessions to open: {sessions}')
        return sessions


    ##-------------------------------------------------------------------------
    ## Print sessions found for instrument
    ##-------------------------------------------------------------------------
    def print_sessions_found(self):

        print(f"\nSessions found for account '{self.args.account}':")
        for s in self.sessions_found:
            print(s)


    ##-------------------------------------------------------------------------
    ## List Open Tunnels
    ##-------------------------------------------------------------------------
    def list_tunnels(self):

        if len(self.ports_in_use) == 0:
            print(f"No SSH tunnels opened by this program")
        else:
            print(f"\nSSH tunnels:")
            print(f"  Local Port | Desktop   | Remote Connection")
            for p in self.ports_in_use.keys():
                desktop = self.ports_in_use[p][1]
                remote_connection = self.ports_in_use[p][0]
                print(f"  {p:10d} | {desktop:9s} | {remote_connection:s}")


    ##-------------------------------------------------------------------------
    ## Open ssh tunnel
    ##-------------------------------------------------------------------------
    def open_ssh_tunnel(self, server, username, password, ssh_pkey, remote_port,
                        local_port=None, session_name='unknown'):

        # If the local port is not specified attempt to find one dynamically.

        if local_port is None:
            for i in range(0,100):
                if self.is_local_port_in_use(self.local_port):
                    self.local_port += 1
                    continue
                else:
                    local_port = self.local_port
                    self.local_port += 1
                    break

        if local_port is None:
            self.log.error(f"Could not find an open local port for SSH tunnel "
                           f"to {username}@{server}:{remote_port}")
            self.local_port = self.LOCAL_PORT_START
            return False


        address_and_port = f"{username}@{server}:{remote_port}"
        self.log.info(f"Opening SSH tunnel for {address_and_port} "
                 f"on local port {local_port}.")


        # We now know everything we need to know in order to establish the
        # tunnel. Build the command line options and start the child process.
        # The -N and -T options below are somewhat exotic: they request that
        # the login process not execute any commands and that the server does
        # not allocate a pseudo-terminal for the established connection.

        forwarding = f"{local_port}:localhost:{remote_port}"
        command = ['ssh', '-l', username, '-L', forwarding, '-N', '-T', server]

        if ssh_pkey is not None:
            command.append('-i')
            command.append(ssh_pkey)

        self.log.debug('ssh command: ' + ' '.join (command))
        null = subprocess.DEVNULL
        proc = subprocess.Popen(command, stdin=null, stdout=null, stderr=null)


        # Having started the process let's make sure it's actually running.
        # First try polling,  then confirm the requested local port is in use.
        # It's a fatal error if either check fails.

        if proc.poll() is not None:
            raise RuntimeError('subprocess failed to execute ssh')

        # A delay is built-in here as it takes some finite amount of time for
        # ssh to establish the tunnel. 50 checks with a 0.1 second sleep between
        # checks is effectively a five second timeout.

        checks = 50
        while checks > 0:
            result = self.is_local_port_in_use(local_port)
            if result == True:
                break
            else:
                checks -= 1
                time.sleep(0.1)

        if checks == 0:
            raise RuntimeError('ssh tunnel failed to open after 5 seconds')

        in_use = [address_and_port, session_name, proc]
        self.ports_in_use[local_port] = in_use
        return local_port



    ##-------------------------------------------------------------------------
    ##-------------------------------------------------------------------------
    def is_local_port_in_use(self, port):
        cmd = f'lsof -i -P -n | grep LISTEN | grep ":{port} (LISTEN)" | grep -v grep'
        self.log.debug(f'Checking for port {port} in use: ' + cmd)
        proc = subprocess.Popen(cmd, shell=True, stdout=subprocess.PIPE)
        data = proc.communicate()[0]
        data = data.decode("utf-8").strip()

        if len(data) == 0:
            return False
        else:
            self.log.debug(f"Port {port} is in use.")
            return True


    ##-------------------------------------------------------------------------
    ## Launch vncviewer
    ##-------------------------------------------------------------------------
    def launch_vncviewer(self, vncserver, port, geometry=None):

        vncviewercmd = self.config.get('vncviewer', 'vncviewer')
        vncprefix = self.config.get('vncprefix', '')
        vncargs = self.config.get('vncargs', None)

        cmd = [vncviewercmd]
        if vncargs is not None:
            vncargs = vncargs.split()
            cmd = cmd + vncargs
        if self.args.viewonly == True:
            cmd.append('-ViewOnly')
        #todo: make this config on/off so it doesn't break things
        if geometry is not None and geometry != '':
            cmd.append(f'-geometry={geometry}')
        cmd.append(f'{vncprefix}{vncserver}:{port:4d}')

        self.log.debug(f"VNC viewer command: {cmd}")
        null = subprocess.DEVNULL
        proc = subprocess.Popen(cmd, stdin=null, stdout=null, stderr=null)

        #append to proc list so we can terminate on app exit
        self.vnc_processes.append(proc)

        #capture all output and log
        #todo: figure out how to do this realtime as stream instead of only when proc terminates
        # out, err = proc.communicate()
        # out = out.decode()
        # err = err.decode()
        # self.log.debug('vnc comm output: ' + out)
        # if err: self.log.debug('vnc comm err: ' + err)


    ##-------------------------------------------------------------------------
    ## Start soundplay
    ##-------------------------------------------------------------------------
    def start_soundplay(self):

        try:
            #check for existing first and shutdown
            if self.sound is not None:
                self.sound.terminate()

            #config vars
            sound_port = 9798
            aplay = self.config.get('aplay', None)
            soundplayer = self.config.get('soundplayer', None)
            vncserver = self.vncserver

            #Do we need ssh tunnel for this?
            if self.firewall_requested == True:

                account = self.SSH_KEY_ACCOUNT if self.ssh_key_valid else self.args.account
                password = None if self.ssh_key_valid else self.vnc_password
                try:
                    sound_port = self.open_ssh_tunnel(self.vncserver, account,
                                                      password, self.ssh_pkey,
                                                      sound_port, None)
                except:
                    self.log.error(f"Failed to open SSH tunnel for "
                              f"{account}@{self.vncserver}:{sound_port}")
                    trace = traceback.format_exc()
                    self.log.debug(trace)
                    return

                vncserver = 'localhost'

            self.sound = soundplay.soundplay()
            self.sound.connect(self.instrument, vncserver, sound_port,
                               aplay=aplay, player=soundplayer)
            #todo: should we start this as a thread?
            # sound = sound = Thread(target=launch_soundplay, args=(vncserver, 9798, instrument,))
            # soundThread.start()
        except:
            self.log.error('Unable to start soundplay.  See log for details.')
            trace = traceback.format_exc()
            self.log.debug(trace)


    def play_test_sound(self):
        self.log.warning('Playing of a test sound is not yet implemented')


    ##-------------------------------------------------------------------------
    ## Open the firewall hole for ssh traffic
    ##-------------------------------------------------------------------------
    def open_firewall(self, authpass):

        #todo: shorten timeout for mistyped password

        self.log.info(f'Authenticating through firewall as:')
        self.log.info(f' {self.firewall_user}@{self.firewall_address}:{self.firewall_port}')

        tn = Telnet(self.firewall_address, int(self.firewall_port))
        tn.read_until(b"User: ", timeout=5)
        tn.write(f'{self.firewall_user}\n'.encode('ascii'))
        tn.read_until(b"password: ", timeout=5)
        tn.write(f'{authpass}\n'.encode('ascii'))
        tn.read_until(b"Enter your choice: ", timeout=5)
        tn.write('1\n'.encode('ascii'))
        result = tn.read_all().decode('ascii')

        if re.search('User authorized for standard services', result):
            self.log.info('User authorized for standard services')
            return True
        else:
            self.log.error(result)
            return False


    ##-------------------------------------------------------------------------
    ## Close the firewall hole for ssh traffic
    ##-------------------------------------------------------------------------
    def close_firewall(self, authpass):

        if self.firewall_opened == False:
            return

        self.log.info('Closing firewall hole')
        tn = Telnet(self.firewall_address, int(self.firewall_port))
        tn.read_until(b"User: ", timeout=5)
        tn.write(f'{self.firewall_user}\n'.encode('ascii'))
        tn.read_until(b"password: ", timeout=5)
        tn.write(f'{authpass}\n'.encode('ascii'))
        tn.read_until(b"Enter your choice: ", timeout=5)
        tn.write('2\n'.encode('ascii'))
        result = tn.read_all().decode('ascii')

        if re.search('User was signed off from all services', result):
            self.log.info('User was signed off from all services')
        else:
            self.log.error(result)


    ##-------------------------------------------------------------------------
    ## Check to see whether the firewall hole is already open.
    ##-------------------------------------------------------------------------
    def test_firewall(self):
        ''' Return True if the sshuser firewall hole is open; otherwise
            return False. Also return False if the test cannot be performed.
        '''

        try:
            netcat = subprocess.check_output(['which', 'ncat'])
        except subprocess.CalledProcessError:
            netcat = None

        try:
            ping = subprocess.check_output(['which', 'ping'])
        except subprocess.CalledProcessError:
            ping = None


        # The netcat test is more rigorous, in that it attempts to contact
        # an ssh daemon that should be available to us after opening the
        # firewall hole. The ping check is a reasonable fallback and was
        # the traditional way the old mainland observing script would confirm
        # the firewall status.

        if netcat is not None:
            netcat = netcat.decode()
            netcat = netcat.strip()
            command = [netcat, 'sshserver1.keck.hawaii.edu', '22', '-w', '2']

        elif ping is not None:
            ping = ping.decode()
            ping = ping.strip()
            command = [ping, '128.171.95.100']

            os = platform.system()
            os = os.lower()

            # Ping once, wait up to five seconds for a response.
            if os == 'linux':
                command.extend(['-c', '1', '-w', '5'])
            elif os == 'darwin':
                command.extend(['-c', '1', '-W', '5000'])
            else:
                # Don't understand how ping works on this platform.
                return False

        else:
            # No way to check the firewall status. Assume it is closed,
            # authentication will be required.
            return False

        self.log.debug('firewall test: ' + ' '.join (command))
        null = subprocess.DEVNULL
        proc = subprocess.Popen(command, stdin=null, stdout=null, stderr=null)
        result = proc.wait()

        if result == 0:
            return True

        return False


    ##-------------------------------------------------------------------------
    ## Determine Instrument
    ##-------------------------------------------------------------------------
    def determine_instrument(self, account):
        accounts = {'mosfire':  [f'mosfire{i}' for i in range(1,10)],
                    'hires':    [f'hires{i}'   for i in range(1,10)],
                    'osiris':   [f'osiris{i}'  for i in range(1,10)],
                    'lris':     [f'lris{i}'    for i in range(1,10)],
                    'nires':    [f'nires{i}'   for i in range(1,10)],
                    'deimos':   [f'deimos{i}'  for i in range(1,10)],
                    'esi':      [f'esi{i}'     for i in range(1,10)],
                    'nirc2':    [f'nirc{i}'    for i in range(1,10)],
                    'nirspec':  [f'nspec{i}'   for i in range(1,10)],
                    'kcwi':     [f'kcwi{i}'    for i in range(1,10)],
                   }
        accounts['mosfire'].append('moseng')
        accounts['hires'].append('hireseng')
        accounts['osiris'].append('osrseng')
        accounts['lris'].append('lriseng')
        accounts['nires'].append('nireseng')
        accounts['deimos'].append('dmoseng')
        accounts['esi'].append('esieng')
        accounts['nirc2'].append('nirc2eng')
        accounts['nirspec'].append('nspeceng')
        accounts['kcwi'].append('kcwieng')

        telescope = {'mosfire': 1,
                     'hires':   1,
                     'osiris':  1,
                     'lris':    1,
                     'nires':   2,
                     'deimos':  2,
                     'esi':     2,
                     'nirc2':   2,
                     'nirspec': 2,
                     'kcwi':    2,
                    }

        for instrument in accounts.keys():
            if account.lower() in accounts[instrument]:
                return instrument, telescope[instrument]

        return None, None


    ##-------------------------------------------------------------------------
    ## Utility function for opening ssh client, executing command and closing
    ##-------------------------------------------------------------------------
    def do_ssh_cmd(self, cmd, server, account, password):
        output = None
        self.log.debug(f'Trying SSH connect to {server} as {account}:')

        command = ['ssh', server, '-l', account, '-T']

        if self.ssh_pkey is not None:
            command.append('-i')
            command.append(self.ssh_pkey)

        command.append('-oStrictHostKeyChecking=no')
        command.append('-oKexAlgorithms=+diffie-hellman-group1-sha1')
        command.append(cmd)
        self.log.debug('ssh command: ' + ' '.join (command))

        pipe = subprocess.PIPE
        null = subprocess.DEVNULL
        stderr = subprocess.STDOUT

        if password is not None:
            stdin = pipe
        else:
            stdin = null

        proc = subprocess.Popen(command, stdin=stdin, stdout=pipe, stderr=stderr)
        if proc.poll() is not None:
            raise RuntimeError('subprocess failed to execute ssh')

        try:
            stdout,stderr = proc.communicate(password, timeout=6)
        except subprocess.TimeoutExpired:
            self.log.error('  Timeout')
            return

        if proc.returncode != 0:
            message = '  command failed with error ' + str(proc.returncode)
            self.log.error(message)

        stdout = stdout.decode()
        stdout = stdout.strip()
        self.log.debug(f"Output: '{stdout}'")

        # The first line might be a warning about accepting a ssh host key.
        # Check for that, and get rid of it from the output.

        lines = stdout.split('\n')

        if len(lines) > 1:
            if 'Warning: Permanently added' in lines[0]:
                self.log.debug('Removed warning from command output:')
                self.log.debug(lines[0])
                lines = lines[1:]
                stdout = '\n'.join(lines)

        return stdout


    ##-------------------------------------------------------------------------
    ## Validate ssh key on remote vnc server
    ##-------------------------------------------------------------------------
    def validate_ssh_key(self):
        self.log.info(f"Validating ssh key...")

        self.ssh_key_valid = False
        cmd = 'whoami'
        try:
            data = self.do_ssh_cmd(cmd, self.SSH_KEY_SERVER,
                                        self.SSH_KEY_ACCOUNT, None)
        except Exception as e:
            self.log.error('  Failed: ' + str(e))
            trace = traceback.format_exc()
            self.log.debug(trace)
            data = None

        if data == self.SSH_KEY_ACCOUNT:
            self.ssh_key_valid = True
            self.log.info("  SSH key OK")
        else:
            self.log.error("  SSH key invalid")


    ##-------------------------------------------------------------------------
    ## Get engv account for instrument
    ##-------------------------------------------------------------------------
    def get_engv_account(self, instrument):
        self.log.info(f"Getting engv account for instrument {instrument} ...")

        cmd = f'setenv INSTRUMENT {instrument}; kvncinfo -engineering'
        try:
            data = self.do_ssh_cmd(cmd, self.SSH_KEY_SERVER,
                                        self.SSH_KEY_ACCOUNT, None)
        except Exception as e:
            self.log.error('  Failed: ' + str(e))
            trace = traceback.format_exc()
            self.log.debug(trace)
            data = None

        engv = None
        if data is not None and ' ' not in data:
            engv = data

        if engv is not None:
            self.log.debug("engv account is: '{}'")
        else:
            self.log.error("Could not get engv account info.")

        return engv


    ##-------------------------------------------------------------------------
    ## Determine VNC Server
    ##-------------------------------------------------------------------------
    def get_vnc_server(self, account, password, instrument):
        self.log.info(f"Determining VNC server for '{account}'...")
        vncserver = None
        for server in self.servers_to_try:
            server += ".keck.hawaii.edu"
            cmd = f'kvncinfo -server -I {instrument}'

            try:
                data = self.do_ssh_cmd(cmd, server, account, password)
            except Exception as e:
                self.log.error('  Failed: ' + str(e))
                trace = traceback.format_exc()
                self.log.debug(trace)
                data = None

            if data is not None and ' ' not in data:
                vncserver = data
                self.log.info(f"Got VNC server: '{vncserver}'")
                break

        # todo: Temporary hack for KCWI
        if vncserver == 'vm-kcwivnc':
            vncserver = 'kcwi'

        if vncserver is not None and 'keck.hawaii.edu' not in vncserver:
            vncserver += '.keck.hawaii.edu'

        return vncserver


    ##-------------------------------------------------------------------------
    ## Determine VNC Sessions
    ##-------------------------------------------------------------------------
    def get_vnc_sessions(self, vncserver, instrument, account, password,
                         instr_account):
        self.log.info(f"Connecting to {account}@{vncserver} to get VNC sessions list")

        sessions = list()
        cmd = f'setenv INSTRUMENT {instrument}; kvncstatus -a'
        try:
            data = self.do_ssh_cmd(cmd, vncserver, account, password)
        except Exception as e:
            self.log.error('  Failed: ' + str(e))
            trace = traceback.format_exc()
            self.log.debug(trace)
            data = ''

        lines = data.split('\n')
        for line in lines:
            if line[0] != '#':
                if len(line.split()) != 4:
                    self.log.error(f'Unable to parse line: "{line}"')
                else:
                    display, desktop, user, pid = line.split()
                    s = VNCSession(display=display, desktop=desktop, user=user, pid=pid)
                    if s.user == instr_account:
                        sessions.append(s)
        # Add "status" session for either K1 or K2 as appropriate
        sessions.append(VNCSession(name='status', display=self.STATUS_PORT,
                                   desktop='FACSUM & XMET', user=''))

        self.log.debug(f'  Got {len(sessions)} sessions')
        for s in sessions:
            self.log.debug(s)
        return sessions


    ##-------------------------------------------------------------------------
    ## Close ssh threads
    ##-------------------------------------------------------------------------
    def close_ssh_thread(self, p):
        try:
            remote_connection, desktop, process = self.ports_in_use.pop(p, None)
        except KeyError:
            return

        self.log.info(f" Closing SSH tunnel for port {p:d}, {desktop:s} "
                 f"on {remote_connection:s}")
        process.kill()


    def close_ssh_threads(self):
        for p in list(self.ports_in_use.keys()):
            self.close_ssh_thread(p)


    ##-------------------------------------------------------------------------
    ## Calculate vnc windows size and position
    ##-------------------------------------------------------------------------
    def calc_window_geometry(self):

        self.log.debug(f"Calculating VNC window geometry...")

        #get screen dimensions
        #alternate command: xrandr |grep \* | awk '{print $1}'
        cmd = "xdpyinfo | grep dimensions | awk '{print $2}' | awk -Fx '{print $1, $2}'"
        p1 = subprocess.Popen(cmd, shell=True, stdout=subprocess.PIPE)
        out = p1.communicate()[0].decode('utf-8')
        screen_width, screen_height = [int(x) for x in out.split()]
        self.log.debug(f"Screen size: {screen_width}x{screen_height}")

        #get num rows and cols
        #todo: assumming 2x2 always for now; make smarter
        num_win = len(self.sessions_requested)
        cols = 2
        rows = 2

        #window coord and size config overrides
        window_positions = self.config.get('window_positions', None)
        window_size = self.config.get('window_size', None)

        #get window width height
        if window_size is None:
            ww = round(screen_width / cols)
            wh = round(screen_height / rows)
        else:
            ww = window_size[0]
            wh = window_size[1]

        #get x/y coords (assume two rows)
        self.geometry = list()
        for row in range(0, rows):
            for col in range(0, cols):
                x = round(col * screen_width/cols)
                y = round(row * screen_height/rows)
                if window_positions is not None:
                    index = len(self.geometry) % len(window_positions)
                    x = window_positions[index][0]
                    y = window_positions[index][1]
                self.geometry.append([ww, wh, x, y])

        self.log.debug('geometry: ' + str(self.geometry))


    ##-------------------------------------------------------------------------
    ## Position vncviewers
    ##-------------------------------------------------------------------------
    def position_vnc_windows(self):

        self.log.info(f"Positioning VNC windows...")

        #get all x-window processes
        #NOTE: using wmctrl (does not work for Mac)
        #alternate option: xdotool?
        xlines = list()
        cmd = ['wmctrl', '-l']
        proc = subprocess.Popen(cmd, stdout=subprocess.PIPE)
        while True:
            line = proc.stdout.readline()
            if line is None or line == '':
                break
            line = line.rstrip().decode('utf-8')
            self.log.debug(f'wmctrl line: {line}')
            xlines.append(line)

        #reposition each vnc session window
        for i, session in enumerate(self.sessions_requested):
            self.log.debug(f'Search xlines for "{session}"')
            win_id = None
            for line in xlines:
                if session not in line:
                    continue
                parts = line.split()
                win_id = parts[0]

            if win_id is not None:
                index = i % len(self.geometry)
                geom = self.geometry[index]
                ww = geom[0]
                wh = geom[1]
                wx = geom[2]
                wy = geom[3]
                # cmd = ['wmctrl', '-i', '-r', win_id, '-e', f'0,{wx},{wy},{ww},{wh}']
                cmd = ['wmctrl', '-i', '-r', win_id, '-e',
                       f'0,{wx},{wy},-1,-1']
                self.log.debug(f"Positioning '{session}' with command: " + ' '.join(cmd))
                proc = subprocess.Popen(cmd, stdout=subprocess.PIPE)
            else:
                self.log.info(f"Could not find window process for VNC session '{session}'")


    ##-------------------------------------------------------------------------
    ## Prompt command line menu and wait for quit signal
    ##-------------------------------------------------------------------------
    def prompt_menu(self):

        line_length = 50
        lines = [f"-"*(line_length),
                 f"          Keck Remote Observing (v{__version__})",
                 f"                        MENU",
                 f"-"*(line_length),
                 f"  l               List sessions available",
                 f"  [session name]  Open VNC session by name",
                 f"  w               Position VNC windows",
                 f"  s               Soundplayer restart",
                 f"  u               Upload log to Keck",
                 f"  t               List local ports in use",
                 f"  c [port]        Close ssh tunnel on local port",
                 f"  v               Check if software is up to date",
                 f"  q               Quit (or Control-C)",
                 f"-"*(line_length),
                 ]

        boxed = list()
        for line in lines:
            boxed.append ('|' + line.ljust(line_length) + '|')

        menu = list()
        menu.append('')
        menu.extend(boxed)
        menu.append('> ')
        menu = '\n'.join(menu)

        quit = False
        while quit == False:
            cmd = input(menu)
            cmd = cmd.strip()
            cmd = cmd.lower()

            if cmd == '':
                continue

            self.log.info(f'Recieved command "{cmd}"')
            cmatch = re.match(r'c (\d+)', cmd)

            if cmd == 'q':
                quit = True
            elif cmd == 'w':
                try:
                    self.position_vnc_windows()
                except:
                    self.log.error("Failed to reposition windows.  See log for details.")
                    trace = traceback.format_exc()
                    self.log.debug(trace)
            elif cmd == 'p':
                self.play_test_sound()
            elif cmd == 's':
                self.start_soundplay()
            elif cmd == 'u':
                try:
                    self.upload_log()
                except Exception as e:
                    self.log.error('  Unable to upload logfile: ' + str(e))
                    trace = traceback.format_exc()
                    self.log.debug(trace)
            elif cmd == 'l':
                self.print_sessions_found()
            elif cmd == 't':
                self.list_tunnels()
            elif cmd == 'v':
                self.check_version()
            elif cmd in [s.name for s in self.sessions_found]:
                self.start_vnc_session(cmd)
            elif cmatch is not None:
                self.close_ssh_thread(int(cmatch.group(1)))
            else:
                self.log.error('Unrecognized command: ' + repr(cmd))


    ##-------------------------------------------------------------------------
    ## Check for latest version number on GitHub
    ##-------------------------------------------------------------------------
    def check_version(self):
        url = ('https://raw.githubusercontent.com/KeckObservatory/'
               'RemoteObserving/master/keck_vnc_launcher.py')
        try:
            import requests
            from packaging import version
            r = requests.get(url)
            findversion = re.search("__version__ = '(\d.+)'\n", r.text)
            if findversion is not None:
                remote_version = version.parse(findversion.group(1))
                local_version = version.parse(__version__)
            else:
                self.log.warning(f'Unable to determine software version on GitHub')
                return
            if remote_version == local_version:
                self.log.info(f'Your software is up to date (v{__version__})')
            elif remote_version > local_version:
                self.log.info(f'Your software (v{__version__}) is ahead of the released version')
            else:
                self.log.warning(f'Your local software (v{__version__}) is behind '
                                 f'the currently available version '
                                 f'(v{remote_version})')
        except:
            self.log.warning("Unable to verify remote version")

    ##-------------------------------------------------------------------------
    ## Upload log file to Keck
    ##-------------------------------------------------------------------------
    def upload_log(self):

        if self.ssh_key_valid == True:
            account = self.SSH_KEY_ACCOUNT
        else:
            account = self.args.account

        if self.ssh_key_valid == True:
            password = None
        else:
            password = self.vnc_password

        logfile_handlers = [lh for lh in self.log.handlers if
                            isinstance(lh, logging.FileHandler)]
        logfile = pathlib.Path(logfile_handlers.pop(0).baseFilename)

        source = str(logfile)
        destination = account + '@' + self.vncserver + ':' + logfile.name

        command = ['scp',]

        if self.ssh_pkey is not None:
            command.append('-i')
            command.append(self.ssh_pkey)

        command.append('-oStrictHostKeyChecking=no')
        command.append('-oKexAlgorithms=+diffie-hellman-group1-sha1')
        command.append(source)
        command.append(destination)


        self.log.debug('scp command: ' + ' '.join (command))

        pipe = subprocess.PIPE
        null = subprocess.DEVNULL

        if password is not None:
            stdin = pipe
        else:
            stdin = null

        proc = subprocess.Popen(command, stdin=stdin, stdout=null, stderr=null)
        if proc.poll() is not None:
            raise RuntimeError('subprocess failed to execute scp')

        try:
<<<<<<< HEAD
            stdout,stderr = proc.communicate(password, timeout=10)
        except subprocess.TimeoutExpired:
            self.log.error('  Timeout attempting to upload log file')
            return
=======
            user = self.SSH_KEY_ACCOUNT if self.ssh_key_valid else self.args.account
            pw = None if self.ssh_key_valid else self.vnc_password

            client = paramiko.SSHClient()
            client.load_system_host_keys()
            client.set_missing_host_key_policy(paramiko.WarningPolicy())
            client.set_missing_host_key_policy(paramiko.AutoAddPolicy())
            client.connect(
                self.vncserver,
                port = 22,
                timeout = 6,
                key_filename=self.ssh_pkey,
                username = user,
                password = pw)
            sftp = client.open_sftp()
            self.log.info('  Connected SFTP')

            logfile_handlers = [lh for lh in self.log.handlers if
                                isinstance(lh, logging.FileHandler)]
            logfile = Path(logfile_handlers.pop(0).baseFilename)
            destination = logfile.name
            sftp.put(logfile, destination)
            self.log.info(f'  Uploaded {logfile.name}')
            self.log.info(f'  to {self.args.account}@{self.vncserver}:{destination}')
        except TimeoutError:
            self.log.error('  Timed out trying to upload log file')
        except Exception as e:
            self.log.error('  Unable to upload logfile: ' + str(e))
            trace = traceback.format_exc()
            self.log.debug(trace)
>>>>>>> 8eda9ac6

        if proc.returncode != 0:
            message = '  command failed with error ' + str(proc.returncode)
            self.log.error(message)
        else:
            self.log.info(f'  Uploaded {logfile.name}')
            self.log.info(f'  to {destination}')

    ##-------------------------------------------------------------------------
    ## Terminate all vnc processes
    ##-------------------------------------------------------------------------
    def kill_vnc_processes(self, msg=None):

        self.log.info('Terminating all VNC sessions.')
        try:
            #NOTE: poll() value of None means it still exists.
            while self.vnc_processes:
                proc = self.vnc_processes.pop()
                self.log.debug('terminating VNC process: ' + str(proc.args))
                if proc.poll() == None:
                    proc.terminate()

        except:
            self.log.error("Failed to terminate VNC sessions.  See log for details.")
            trace = traceback.format_exc()
            self.log.debug(trace)


    ##-------------------------------------------------------------------------
    ## Common app exit point
    ##-------------------------------------------------------------------------
    def exit_app(self, msg=None):

        #hack for preventing this function from being called twice
        #todo: need to figure out how to use atexit with threads properly
        if self.exit == True:
            return

        self.exit = True
        #todo: Fix app exit so certain clean ups don't cause errors
        #(ie thread not started, etc
        if msg is not None:
            self.log.info(msg)

        if self.sound is not None:
            self.sound.terminate()

        self.close_ssh_threads()

        close_requested = self.config.get('firewall_cleanup', False)
        if close_requested == True:
            try:
                self.close_firewall(self.firewall_pass)
            except:
                self.log.error('Unable to close the firewall hole!')
        else:
            self.log.info('Leaving firewall authentication unchanged.')

        #close vnc sessions
        self.kill_vnc_processes()

        self.log.info("EXITING APP\n")
        sys.exit(1)


    ##-------------------------------------------------------------------------
    ## Handle fatal error
    ##-------------------------------------------------------------------------
    def handle_fatal_error(self, error):

        #helpful user error message
        supportEmail = 'mainland_observing@keck.hawaii.edu'
        print("\n****** PROGRAM ERROR ******\n")
        print("Error message: " + str(error) + "\n")
        print("If you need troubleshooting assistance:")
        print(f"* Email {supportEmail}\n")
        #todo: call number, website?

        #Log error if we have a log object (otherwise dump error to stdout)
        #and call exit_app function
        msg = traceback.format_exc()

        if self.log is None:
            print(msg)
        else:
            logfile = self.log.handlers[0].baseFilename
            print(f"* Attach log file at: {logfile}\n")
            self.log.debug(f"\n\n!!!!! PROGRAM ERROR:\n{msg}\n")

        self.exit_app()


##-------------------------------------------------------------------------
## Create argument parser
##-------------------------------------------------------------------------
def create_parser():
    ## create a parser object for understanding command-line arguments
    description = (f"Keck VNC Launcher (v{__version__}). This program is used "
                   f"by approved Keck Remote Observing sites to launch VNC "
                   f"sessions for the specified instrument account. For "
                   f"help or information on how to configure the code, please "
                   f"see the included README.md file or email "
                   f"mainland_observing@keck.hawaii.edu")
    parser = argparse.ArgumentParser(description=description)

    ## add flags
    parser.add_argument("--authonly", dest="authonly",
        default=False, action="store_true",
        help="Authenticate through firewall, but do not start VNC sessions.")
    parser.add_argument("--nosound", dest="nosound",
        default=False, action="store_true",
        help="Skip start of soundplay application.")
    parser.add_argument("--viewonly", dest="viewonly",
        default=False, action="store_true",
        help="Open VNC sessions in View Only mode (only for TigerVnC viewer)")
    parser.add_argument("--nosshkey", dest="nosshkey",
        default=False, action="store_true",
        help=argparse.SUPPRESS)
    for name in SESSION_NAMES:
        parser.add_argument(f"--{name}",
            dest=name,
            default=False,
            action="store_true",
            help=f"Open {name} VNC session")

    ## add arguments
    parser.add_argument("account", type=str, nargs='?', default='hires1',
                        help="The user account.")

    ## add options
    parser.add_argument("-c", "--config", dest="config", type=str,
        help="Path to local configuration file.")

    #parse
    return parser.parse_args()

##-------------------------------------------------------------------------
## Create logger
##-------------------------------------------------------------------------
def create_logger():

    try:
        ## Create logger object
        log = logging.getLogger('KRO')
        log.setLevel(logging.DEBUG)

        #create log file and log dir if not exist
        ymd = datetime.utcnow().date().strftime('%Y%m%d')
        Path('logs/').mkdir(parents=True, exist_ok=True)

        #file handler (full debug logging)
        logFile = f'logs/keck-remote-log-utc-{ymd}.txt'
        logFileHandler = logging.FileHandler(logFile)
        logFileHandler.setLevel(logging.DEBUG)
        logFormat = logging.Formatter('%(asctime)s UT - %(levelname)s: %(message)s')
        logFormat.converter = time.gmtime
        logFileHandler.setFormatter(logFormat)
        log.addHandler(logFileHandler)

        #stream/console handler (info+ only)
        logConsoleHandler = logging.StreamHandler()
        logConsoleHandler.setLevel(logging.INFO)
        logFormat = logging.Formatter(' %(levelname)8s: %(message)s')
        logFormat.converter = time.gmtime
        logConsoleHandler.setFormatter(logFormat)

        log.addHandler(logConsoleHandler)

    except Exception as error:
        print(str(error))
        print(f"ERROR: Unable to create logger at {logFile}")
        print("Make sure you have write access to this directory.\n")
        log.info("EXITING APP\n")
        sys.exit(1)


##-------------------------------------------------------------------------
## Start from command line
##-------------------------------------------------------------------------
if __name__ == '__main__':

    #catch all exceptions so we can exit gracefully
    try:
        create_logger()
        kvl = KeckVncLauncher()
        kvl.start()
    except Exception as error:
        kvl.handle_fatal_error(error)

<|MERGE_RESOLUTION|>--- conflicted
+++ resolved
@@ -8,12 +8,7 @@
 import logging
 import math
 import os
-<<<<<<< HEAD
-import pathlib
-=======
-import paramiko
 from pathlib import Path
->>>>>>> 8eda9ac6
 import platform
 import re
 import socket
@@ -179,16 +174,11 @@
                           "for other options to connect remotely.\n")
                 self.exit_app()
         else:
-<<<<<<< HEAD
             while self.vnc_password is None:
-                vnc_password = getpass.getpass(f"Password for user {self.args.account}: ")
+                vnc_password = getpass(f"Password for user {self.args.account}: ")
                 vnc_password = vnc_password.strip()
                 if vnc_password != '':
                     self.vnc_password = vnc_password
-=======
-            self.vnc_password = getpass(f"Password for user {self.args.account}: ")
->>>>>>> 8eda9ac6
-
 
         ##---------------------------------------------------------------------
         ## Determine VNC server
@@ -1298,7 +1288,6 @@
         command.append(source)
         command.append(destination)
 
-
         self.log.debug('scp command: ' + ' '.join (command))
 
         pipe = subprocess.PIPE
@@ -1314,43 +1303,10 @@
             raise RuntimeError('subprocess failed to execute scp')
 
         try:
-<<<<<<< HEAD
             stdout,stderr = proc.communicate(password, timeout=10)
         except subprocess.TimeoutExpired:
             self.log.error('  Timeout attempting to upload log file')
             return
-=======
-            user = self.SSH_KEY_ACCOUNT if self.ssh_key_valid else self.args.account
-            pw = None if self.ssh_key_valid else self.vnc_password
-
-            client = paramiko.SSHClient()
-            client.load_system_host_keys()
-            client.set_missing_host_key_policy(paramiko.WarningPolicy())
-            client.set_missing_host_key_policy(paramiko.AutoAddPolicy())
-            client.connect(
-                self.vncserver,
-                port = 22,
-                timeout = 6,
-                key_filename=self.ssh_pkey,
-                username = user,
-                password = pw)
-            sftp = client.open_sftp()
-            self.log.info('  Connected SFTP')
-
-            logfile_handlers = [lh for lh in self.log.handlers if
-                                isinstance(lh, logging.FileHandler)]
-            logfile = Path(logfile_handlers.pop(0).baseFilename)
-            destination = logfile.name
-            sftp.put(logfile, destination)
-            self.log.info(f'  Uploaded {logfile.name}')
-            self.log.info(f'  to {self.args.account}@{self.vncserver}:{destination}')
-        except TimeoutError:
-            self.log.error('  Timed out trying to upload log file')
-        except Exception as e:
-            self.log.error('  Unable to upload logfile: ' + str(e))
-            trace = traceback.format_exc()
-            self.log.debug(trace)
->>>>>>> 8eda9ac6
 
         if proc.returncode != 0:
             message = '  command failed with error ' + str(proc.returncode)
