--- conflicted
+++ resolved
@@ -72,12 +72,9 @@
         self.ssh_additional_kex = '+diffie-hellman-group1-sha1'
         self.exit = False
         self.geometry = list()
-<<<<<<< HEAD
         self.get_ping_cmd()
         self.tigervnc = None
         self.vncviewer_has_geometry = None
-=======
->>>>>>> 926d61ae
 
         self.log = logging.getLogger('KRO')
 
@@ -120,12 +117,8 @@
         ## Log basic system info
         self.log_system_info()
         self.check_version()
-<<<<<<< HEAD
         if self.args.authonly is False:
             self.get_vncviewer_properties()
-=======
-        self.get_ping_cmd()
->>>>>>> 926d61ae
 
         ## Run tests
         if self.args.test is True:
