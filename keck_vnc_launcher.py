--- conflicted
+++ resolved
@@ -1067,10 +1067,7 @@
                  f"  w               Position VNC windows",
                  f"  s               Soundplayer restart",
                  f"  u               Upload log to Keck",
-<<<<<<< HEAD
                  f"  p               Play a local test sound",
-=======
->>>>>>> 2f8b108e
                  f"  t               List local ports in use",
                  f"  c [port]        Close ssh tunnel on local port",
                  f"  v               Check if software is up to date",
@@ -1110,18 +1107,25 @@
                     trace = traceback.format_exc()
                     self.log.debug(trace)
             elif cmd == 'p':
+                self.log.info(f'Recieved command "{cmd}"')
                 self.play_test_sound()
             elif cmd == 's':
+                self.log.info(f'Recieved command "{cmd}"')
                 self.start_soundplay()
             elif cmd == 'u':
+                self.log.info(f'Recieved command "{cmd}"')
                 self.upload_log()
             elif cmd == 'l':
+                self.log.info(f'Recieved command "{cmd}"')
                 self.print_sessions_found()
             elif cmd == 't':
+                self.log.info(f'Recieved command "{cmd}"')
                 self.list_tunnels()
             elif cmd == 'v':
+                self.log.info(f'Recieved command "{cmd}"')
                 self.check_version()
             elif cmd in [s.name for s in self.sessions_found]:
+                self.log.info(f'Recieved command "{cmd}"')
                 self.start_vnc_session(cmd)
             elif cmatch is not None:
                 self.close_ssh_thread(int(cmatch.group(1)))
